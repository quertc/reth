[workspace]
members = [
    "bin/reth/",
    "crates/blockchain-tree/",
    "crates/blockchain-tree-api/",
    "crates/cli/runner/",
    "crates/config/",
    "crates/consensus/auto-seal/",
    "crates/consensus/beacon/",
    "crates/consensus/common/",
    "crates/consensus/consensus/",
    "crates/e2e-test-utils/",
    "crates/engine-primitives/",
    "crates/ethereum-forks/",
    "crates/ethereum/consensus/",
    "crates/ethereum/engine-primitives/",
    "crates/ethereum/evm",
    "crates/ethereum/node",
    "crates/etl/",
    "crates/evm/compiler/",
    "crates/evm/",
    "crates/evm/execution-errors",
    "crates/exex/",
    "crates/interfaces/",
    "crates/metrics/",
    "crates/metrics/metrics-derive/",
    "crates/net/common/",
    "crates/net/discv4/",
    "crates/net/discv5/",
    "crates/net/dns/",
    "crates/net/downloaders/",
    "crates/net/ecies/",
    "crates/net/eth-wire-types",
    "crates/net/eth-wire/",
    "crates/net/nat/",
    "crates/net/network-api/",
    "crates/net/network/",
    "crates/net/p2p/",
    "crates/net/types/",
    "crates/node-core/",
    "crates/node/api/",
    "crates/node/builder/",
    "crates/node/events/",
    "crates/optimism/consensus",
    "crates/optimism/evm/",
    "crates/optimism/node/",
    "crates/optimism/payload/",
    "crates/payload/basic/",
    "crates/payload/builder/",
    "crates/payload/ethereum/",
    "crates/payload/validator/",
    "crates/primitives/",
    "crates/prune/",
    "crates/revm/",
    "crates/rpc/ipc/",
    "crates/rpc/rpc-api/",
    "crates/rpc/rpc-builder/",
    "crates/rpc/rpc-engine-api/",
    "crates/rpc/rpc-layer",
    "crates/rpc/rpc-testing-util/",
    "crates/rpc/rpc-types-compat/",
    "crates/rpc/rpc-types/",
    "crates/rpc/rpc/",
    "crates/stages-api",
    "crates/stages/",
    "crates/static-file-types/",
    "crates/static-file/",
    "crates/storage/codecs/",
    "crates/storage/codecs/derive/",
    "crates/storage/db/",
    "crates/storage/db-common",
    "crates/storage/errors/",
    "crates/storage/libmdbx-rs/",
    "crates/storage/libmdbx-rs/mdbx-sys/",
    "crates/storage/nippy-jar/",
    "crates/storage/provider/",
    "crates/tasks/",
    "crates/tokio-util/",
    "crates/tracing/",
    "crates/transaction-pool/",
    "crates/trie-parallel/",
    "crates/trie/",
    "examples/beacon-api-sse/",
    "examples/bsc-p2p",
    "examples/custom-dev-node/",
    "examples/custom-engine-types/",
    "examples/custom-evm/",
    "examples/custom-inspector/",
    "examples/custom-node-components/",
    "examples/custom-payload-builder/",
    "examples/db-access",
    "examples/exex/*",
    "examples/manual-p2p/",
    "examples/network-txpool/",
    "examples/network/",
    "examples/node-custom-rpc/",
    "examples/node-event-hooks/",
    "examples/polygon-p2p/",
    "examples/rpc-db/",
    "examples/txpool-tracing/",
    "testing/ef-tests/",
    "testing/testing-utils",
]
default-members = ["bin/reth"]

# Explicitly set the resolver to version 2, which is the default for packages with edition >= 2021
# https://doc.rust-lang.org/edition-guide/rust-2021/default-cargo-resolver.html
resolver = "2"

[workspace.lints]
rust.missing_debug_implementations = "warn"
rust.missing_docs = "warn"
rust.unreachable_pub = "warn"
rust.unused_must_use = "deny"
rust.rust_2018_idioms = { level = "deny", priority = -1 }
rustdoc.all = "warn"

[workspace.lints.clippy]
# These are some of clippy's nursery (i.e., experimental) lints that we like.
# By default, nursery lints are allowed. Some of the lints below have made good
# suggestions which we fixed. The others didn't have any findings, so we can
# assume they don't have that many false positives. Let's enable them to
# prevent future problems.
branches_sharing_code = "warn"
clear_with_drain = "warn"
derive_partial_eq_without_eq = "warn"
empty_line_after_outer_attr = "warn"
equatable_if_let = "warn"
imprecise_flops = "warn"
iter_on_empty_collections = "warn"
iter_with_drain = "warn"
large_stack_frames = "warn"
manual_clamp = "warn"
mutex_integer = "warn"
needless_pass_by_ref_mut = "warn"
nonstandard_macro_braces = "warn"
or_fun_call = "warn"
path_buf_push_overwrite = "warn"
read_zero_byte_vec = "warn"
redundant_clone = "warn"
suboptimal_flops = "warn"
suspicious_operation_groupings = "warn"
trailing_empty_array = "warn"
trait_duplication_in_bounds = "warn"
transmute_undefined_repr = "warn"
trivial_regex = "warn"
tuple_array_conversions = "warn"
uninhabited_references = "warn"
unused_peekable = "warn"
unused_rounding = "warn"
useless_let_if_seq = "warn"

# These are nursery lints which have findings. Allow them for now. Some are not
# quite mature enough for use in our codebase and some we don't really want.
# Explicitly listing should make it easier to fix in the future.
as_ptr_cast_mut = "allow"
cognitive_complexity = "allow"
collection_is_never_read = "allow"
debug_assert_with_mut_call = "allow"
empty_line_after_doc_comments = "allow"
fallible_impl_from = "allow"
future_not_send = "allow"
iter_on_single_items = "allow"
missing_const_for_fn = "allow"
needless_collect = "allow"
non_send_fields_in_send_ty = "allow"
option_if_let_else = "allow"
redundant_pub_crate = "allow"
significant_drop_in_scrutinee = "allow"
significant_drop_tightening = "allow"
string_lit_as_bytes = "allow"
type_repetition_in_bounds = "allow"
unnecessary_struct_initialization = "allow"
use_self = "allow"

[workspace.package]
version = "0.2.0-beta.7"
edition = "2021"
rust-version = "1.76"
license = "MIT OR Apache-2.0"
homepage = "https://paradigmxyz.github.io/reth"
repository = "https://github.com/paradigmxyz/reth"
exclude = [".github/"]

# Speed up tests.
[profile.dev.package]
proptest.opt-level = 3
rand_xorshift.opt-level = 3
rand_chacha.opt-level = 3
unarray.opt-level = 3

# Meant for testing - all optimizations, but with debug assertions and overflow checks.
[profile.hivetests]
inherits = "test"
opt-level = 3
lto = "thin"

[profile.release]
lto = "thin"
strip = "debuginfo"

# Like release, but with full debug symbols. Useful for e.g. `perf`.
[profile.debug-fast]
inherits = "release"
strip = "none"
debug = true

[profile.maxperf]
inherits = "release"
lto = "fat"
codegen-units = 1
incremental = false

[workspace.dependencies]
# reth
reth = { path = "bin/reth" }
reth-auto-seal-consensus = { path = "crates/consensus/auto-seal" }
reth-basic-payload-builder = { path = "crates/payload/basic" }
reth-beacon-consensus = { path = "crates/consensus/beacon" }
reth-blockchain-tree = { path = "crates/blockchain-tree" }
reth-blockchain-tree-api = { path = "crates/blockchain-tree-api" }
reth-cli-runner = { path = "crates/cli/runner" }
reth-codecs = { path = "crates/storage/codecs" }
reth-codecs-derive = { path = "crates/storage/codecs/derive" }
reth-config = { path = "crates/config" }
reth-consensus = { path = "crates/consensus/consensus" }
reth-consensus-common = { path = "crates/consensus/common" }
reth-db = { path = "crates/storage/db" }
reth-db-common = { path = "crates/storage/db-common" }
reth-discv4 = { path = "crates/net/discv4" }
reth-discv5 = { path = "crates/net/discv5" }
reth-dns-discovery = { path = "crates/net/dns" }
reth-downloaders = { path = "crates/net/downloaders" }
reth-e2e-test-utils = { path = "crates/e2e-test-utils" }
reth-ecies = { path = "crates/net/ecies" }
reth-engine-primitives = { path = "crates/engine-primitives" }
reth-eth-wire = { path = "crates/net/eth-wire" }
reth-eth-wire-types = { path = "crates/net/eth-wire-types" }
reth-ethereum-consensus = { path = "crates/ethereum/consensus" }
reth-ethereum-engine-primitives = { path = "crates/ethereum/engine-primitives" }
reth-ethereum-forks = { path = "crates/ethereum-forks" }
reth-ethereum-payload-builder = { path = "crates/payload/ethereum" }
reth-etl = { path = "crates/etl" }
reth-evm = { path = "crates/evm" }
reth-evm-compiler = { path = "crates/evm/compiler" }
reth-evm-ethereum = { path = "crates/ethereum/evm" }
reth-evm-optimism = { path = "crates/optimism/evm" }
reth-execution-errors = { path = "crates/evm/execution-errors" }
reth-exex = { path = "crates/exex" }
reth-fs-util = { path = "crates/fs-util" }
reth-interfaces = { path = "crates/interfaces" }
reth-ipc = { path = "crates/rpc/ipc" }
reth-libmdbx = { path = "crates/storage/libmdbx-rs" }
reth-mdbx-sys = { path = "crates/storage/libmdbx-rs/mdbx-sys" }
reth-metrics = { path = "crates/metrics" }
reth-metrics-derive = { path = "crates/metrics/metrics-derive" }
reth-net-common = { path = "crates/net/common" }
reth-net-nat = { path = "crates/net/nat" }
reth-network = { path = "crates/net/network" }
reth-network-api = { path = "crates/net/network-api" }
reth-network-types = { path = "crates/net/types" }
reth-network-p2p = { path = "crates/net/p2p" }
reth-nippy-jar = { path = "crates/storage/nippy-jar" }
reth-node-api = { path = "crates/node/api" }
reth-node-builder = { path = "crates/node/builder" }
reth-node-core = { path = "crates/node-core" }
reth-node-ethereum = { path = "crates/ethereum/node" }
reth-node-events = { path = "crates/node/events" }
reth-node-optimism = { path = "crates/optimism/node" }
reth-optimism-consensus = { path = "crates/optimism/consensus" }
reth-optimism-payload-builder = { path = "crates/optimism/payload" }
reth-payload-builder = { path = "crates/payload/builder" }
reth-payload-validator = { path = "crates/payload/validator" }
reth-primitives = { path = "crates/primitives" }
reth-provider = { path = "crates/storage/provider" }
reth-prune = { path = "crates/prune" }
reth-revm = { path = "crates/revm" }
reth-rpc = { path = "crates/rpc/rpc" }
reth-rpc-api = { path = "crates/rpc/rpc-api" }
reth-rpc-api-testing-util = { path = "crates/rpc/rpc-testing-util" }
reth-rpc-builder = { path = "crates/rpc/rpc-builder" }
reth-rpc-engine-api = { path = "crates/rpc/rpc-engine-api" }
reth-rpc-layer = { path = "crates/rpc/rpc-layer" }
reth-rpc-types = { path = "crates/rpc/rpc-types" }
reth-rpc-types-compat = { path = "crates/rpc/rpc-types-compat" }
reth-stages = { path = "crates/stages" }
reth-stages-api = { path = "crates/stages-api" }
reth-static-file = { path = "crates/static-file" }
reth-static-file-types = { path = "crates/static-file-types" }
reth-storage-errors = { path = "crates/storage/errors" }
reth-tasks = { path = "crates/tasks" }
reth-testing-utils = { path = "testing/testing-utils" }
reth-tokio-util = { path = "crates/tokio-util" }
reth-tracing = { path = "crates/tracing" }
reth-transaction-pool = { path = "crates/transaction-pool" }
reth-trie = { path = "crates/trie" }
reth-trie-parallel = { path = "crates/trie-parallel" }

# revm
<<<<<<< HEAD
revm = { version = "8.0.0", features = ["std", "secp256k1"], default-features = false }
revm-primitives = { version = "3.1.0", features = ["std"], default-features = false }
# revm-inspectors = { git = "https://github.com/paradigmxyz/evm-inspectors", rev = "7168ac5" }
revm-inspectors = { git = "https://github.com/paradigmxyz/evm-inspectors", branch = "bumprevm" }

# compiler
revm-jit = { path = "../revm-jit/crates/revm-jit" }
revm-jit-build = { path = "../revm-jit/crates/revm-jit-build" }
=======
revm = { version = "9.0.0", features = [
    "std",
    "secp256k1",
], default-features = false }
revm-primitives = { version = "4.0.0", features = [
    "std",
], default-features = false }
revm-inspectors = { git = "https://github.com/paradigmxyz/evm-inspectors", rev = "5a4fd5e" }
>>>>>>> 66c072c9

# eth
alloy-chains = "0.1.15"
alloy-primitives = "0.7.2"
alloy-dyn-abi = "0.7.2"
alloy-sol-types = "0.7.2"
alloy-rlp = "0.3.4"
alloy-trie = "0.4"
alloy-rpc-types = { git = "https://github.com/alloy-rs/alloy", rev = "64feb9b" }
alloy-rpc-types-anvil = { git = "https://github.com/alloy-rs/alloy", rev = "64feb9b" }
alloy-rpc-types-trace = { git = "https://github.com/alloy-rs/alloy", rev = "64feb9b" }
alloy-rpc-types-engine = { git = "https://github.com/alloy-rs/alloy", rev = "64feb9b" }
alloy-rpc-types-beacon = { git = "https://github.com/alloy-rs/alloy", rev = "64feb9b" }
alloy-genesis = { git = "https://github.com/alloy-rs/alloy", rev = "64feb9b" }
alloy-node-bindings = { git = "https://github.com/alloy-rs/alloy", rev = "64feb9b" }
alloy-provider = { git = "https://github.com/alloy-rs/alloy", rev = "64feb9b", default-features = false, features = [
    "reqwest",
] }
alloy-eips = { git = "https://github.com/alloy-rs/alloy", default-features = false, rev = "64feb9b" }
alloy-signer = { git = "https://github.com/alloy-rs/alloy", rev = "64feb9b" }
alloy-signer-wallet = { git = "https://github.com/alloy-rs/alloy", rev = "64feb9b" }
alloy-network = { git = "https://github.com/alloy-rs/alloy", rev = "64feb9b" }
alloy-consensus = { git = "https://github.com/alloy-rs/alloy", rev = "64feb9b" }

# misc
auto_impl = "1"
aquamarine = "0.5"
bytes = "1.5"
bitflags = "2.4"
clap = "4"
dashmap = "5.5"
derive_more = "0.99.17"
fdlimit = "0.3.0"
eyre = "0.6"
generic-array = "0.14"
tracing = "0.1.0"
tracing-appender = "0.2"
thiserror = "1.0"
serde_json = "1.0.94"
serde = { version = "1.0", default-features = false }
serde_with = "3.3.0"
humantime = "2.1"
humantime-serde = "1.1"
rand = "0.8.5"
rustc-hash = "1.1.0"
schnellru = "0.2"
strum = "0.26"
rayon = "1.7"
itertools = "0.12"
parking_lot = "0.12"
# Needed for `metrics-macro` to resolve the crate using `::metrics` notation
metrics = "0.21.1"
modular-bitfield = "0.11.2"
once_cell = "1.17"
syn = "2.0"
nybbles = "0.2.1"
smallvec = "1"
dyn-clone = "1.0.17"
sha2 = { version = "0.10", default-features = false }
paste = "1.0"
indexmap = "2"
url = "2.3"

# proc-macros
proc-macro2 = "1.0"
quote = "1.0"

# tokio
tokio-stream = "0.1.11"
tokio = { version = "1.21", default-features = false }
tokio-util = { version = "0.7.4", features = ["codec"] }

# async
async-stream = "0.3"
async-trait = "0.1.68"
futures = "0.3.26"
pin-project = "1.0.12"
futures-util = "0.3.25"
hyper = "0.14.25"
reqwest = { version = "0.12", default-features = false }
tower = "0.4"
tower-http = "0.4"
http = "0.2.8"
http-body = "0.4.5"

# p2p
discv5 = "0.6.0"
igd-next = "0.14.3"

# rpc
jsonrpsee = "0.22"
jsonrpsee-core = "0.22"
jsonrpsee-types = "0.22"

# crypto
secp256k1 = { version = "0.28", default-features = false, features = [
    "global-context",
    "recovery",
] }
# TODO: Remove `k256` feature: https://github.com/sigp/enr/pull/74
enr = { version = "0.12.0", default-features = false, features = [
    "k256",
    "rust-secp256k1",
] }

# for eip-4844
c-kzg = "1.0.0"

# config
confy = "0.6"
toml = "0.8"

# misc-testing
arbitrary = "1.3"
assert_matches = "1.5.0"
criterion = "0.5"
pprof = "0.13"
proptest = "1.4"
proptest-derive = "0.4"
serial_test = "3"
similar-asserts = "1.5.0"
tempfile = "3.8"
test-fuzz = "5"
walkdir = "2.5"

[patch.crates-io]
revm = { git = "https://github.com/danipopes/revm", rev = "1914696de833600f28d895be6c2621714402419c" }
revm-interpreter = { git = "https://github.com/danipopes/revm", rev = "1914696de833600f28d895be6c2621714402419c" }
revm-precompile = { git = "https://github.com/danipopes/revm", rev = "1914696de833600f28d895be6c2621714402419c" }
revm-primitives = { git = "https://github.com/danipopes/revm", rev = "1914696de833600f28d895be6c2621714402419c" }<|MERGE_RESOLUTION|>--- conflicted
+++ resolved
@@ -297,16 +297,6 @@
 reth-trie-parallel = { path = "crates/trie-parallel" }
 
 # revm
-<<<<<<< HEAD
-revm = { version = "8.0.0", features = ["std", "secp256k1"], default-features = false }
-revm-primitives = { version = "3.1.0", features = ["std"], default-features = false }
-# revm-inspectors = { git = "https://github.com/paradigmxyz/evm-inspectors", rev = "7168ac5" }
-revm-inspectors = { git = "https://github.com/paradigmxyz/evm-inspectors", branch = "bumprevm" }
-
-# compiler
-revm-jit = { path = "../revm-jit/crates/revm-jit" }
-revm-jit-build = { path = "../revm-jit/crates/revm-jit-build" }
-=======
 revm = { version = "9.0.0", features = [
     "std",
     "secp256k1",
@@ -315,7 +305,10 @@
     "std",
 ], default-features = false }
 revm-inspectors = { git = "https://github.com/paradigmxyz/evm-inspectors", rev = "5a4fd5e" }
->>>>>>> 66c072c9
+
+# compiler
+revm-jit = { path = "../revm-jit/crates/revm-jit" }
+revm-jit-build = { path = "../revm-jit/crates/revm-jit-build" }
 
 # eth
 alloy-chains = "0.1.15"
