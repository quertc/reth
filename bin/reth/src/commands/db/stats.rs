use crate::{commands::db::checksum::ChecksumViewer, utils::DbTool};
use clap::Parser;
use comfy_table::{Cell, Row, Table as ComfyTable};
use eyre::WrapErr;
use human_bytes::human_bytes;
use itertools::Itertools;
use reth_db::{
<<<<<<< HEAD
    database::Database, mdbx, static_file::iter_static_files, AccountChangeSets, AccountsHistory,
    AccountsTrie, BlockBodyIndices, BlockOmmers, BlockRequests, BlockWithdrawals, Bytecodes,
    CanonicalHeaders, DatabaseEnv, HashedAccounts, HashedStorages, HeaderNumbers,
    HeaderTerminalDifficulties, Headers, PlainAccountState, PlainStorageState, PruneCheckpoints,
    Receipts, StageCheckpointProgresses, StageCheckpoints, StorageChangeSets, StoragesHistory,
    StoragesTrie, Tables, TransactionBlocks, TransactionHashNumbers, TransactionSenders,
    Transactions, VersionHistory,
=======
    database::Database, mdbx, static_file::iter_static_files, DatabaseEnv, TableViewer, Tables,
>>>>>>> 105570de
};
use reth_fs_util as fs;
use reth_node_core::dirs::{ChainPath, DataDirPath};
use reth_primitives::static_file::{find_fixed_range, SegmentRangeInclusive};
use reth_provider::providers::StaticFileProvider;
use std::time::Duration;

#[derive(Parser, Debug)]
/// The arguments for the `reth db stats` command
pub struct Command {
    /// Show only the total size for static files.
    #[arg(long, default_value_t = false)]
    detailed_sizes: bool,

    /// Show detailed information per static file segment.
    #[arg(long, default_value_t = false)]
    detailed_segments: bool,

    /// Show a checksum of each table in the database.
    ///
    /// WARNING: this option will take a long time to run, as it needs to traverse and hash the
    /// entire database.
    ///
    /// For individual table checksums, use the `reth db checksum` command.
    #[arg(long, default_value_t = false)]
    checksum: bool,
}

impl Command {
    /// Execute `db stats` command
    pub fn execute(
        self,
        data_dir: ChainPath<DataDirPath>,
        tool: &DbTool<DatabaseEnv>,
    ) -> eyre::Result<()> {
        if self.checksum {
            let checksum_report = self.checksum_report(tool)?;
            println!("{checksum_report}");
            println!("\n");
        }

        let static_files_stats_table = self.static_files_stats_table(data_dir)?;
        println!("{static_files_stats_table}");

        println!("\n");

        let db_stats_table = self.db_stats_table(tool)?;
        println!("{db_stats_table}");

        Ok(())
    }

    fn db_stats_table(&self, tool: &DbTool<DatabaseEnv>) -> eyre::Result<ComfyTable> {
        let mut table = ComfyTable::new();
        table.load_preset(comfy_table::presets::ASCII_MARKDOWN);
        table.set_header([
            "Table Name",
            "# Entries",
            "Branch Pages",
            "Leaf Pages",
            "Overflow Pages",
            "Total Size",
        ]);

        tool.provider_factory.db_ref().view(|tx| {
            let mut db_tables = Tables::ALL.iter().map(|table| table.name()).collect::<Vec<_>>();
            db_tables.sort();
            let mut total_size = 0;
            for db_table in db_tables {
                let table_db = tx.inner.open_db(Some(db_table)).wrap_err("Could not open db.")?;

                let stats = tx
                    .inner
                    .db_stat(&table_db)
                    .wrap_err(format!("Could not find table: {db_table}"))?;

                // Defaults to 16KB right now but we should
                // re-evaluate depending on the DB we end up using
                // (e.g. REDB does not have these options as configurable intentionally)
                let page_size = stats.page_size() as usize;
                let leaf_pages = stats.leaf_pages();
                let branch_pages = stats.branch_pages();
                let overflow_pages = stats.overflow_pages();
                let num_pages = leaf_pages + branch_pages + overflow_pages;
                let table_size = page_size * num_pages;

                total_size += table_size;
                let mut row = Row::new();
                row.add_cell(Cell::new(db_table))
                    .add_cell(Cell::new(stats.entries()))
                    .add_cell(Cell::new(branch_pages))
                    .add_cell(Cell::new(leaf_pages))
                    .add_cell(Cell::new(overflow_pages))
                    .add_cell(Cell::new(human_bytes(table_size as f64)));
                table.add_row(row);
            }

            let max_widths = table.column_max_content_widths();
            let mut separator = Row::new();
            for width in max_widths {
                separator.add_cell(Cell::new("-".repeat(width as usize)));
            }
            table.add_row(separator);

            let mut row = Row::new();
            row.add_cell(Cell::new("Tables"))
                .add_cell(Cell::new(""))
                .add_cell(Cell::new(""))
                .add_cell(Cell::new(""))
                .add_cell(Cell::new(""))
                .add_cell(Cell::new(human_bytes(total_size as f64)));
            table.add_row(row);

            let freelist = tx.inner.env().freelist()?;
            let pagesize = tx.inner.db_stat(&mdbx::Database::freelist_db())?.page_size() as usize;
            let freelist_size = freelist * pagesize;

            let mut row = Row::new();
            row.add_cell(Cell::new("Freelist"))
                .add_cell(Cell::new(freelist))
                .add_cell(Cell::new(""))
                .add_cell(Cell::new(""))
                .add_cell(Cell::new(""))
                .add_cell(Cell::new(human_bytes(freelist_size as f64)));
            table.add_row(row);

            Ok::<(), eyre::Report>(())
        })??;

        Ok(table)
    }

    fn static_files_stats_table(
        &self,
        data_dir: ChainPath<DataDirPath>,
    ) -> eyre::Result<ComfyTable> {
        let mut table = ComfyTable::new();
        table.load_preset(comfy_table::presets::ASCII_MARKDOWN);

        if self.detailed_sizes {
            table.set_header([
                "Segment",
                "Block Range",
                "Transaction Range",
                "Shape (columns x rows)",
                "Data Size",
                "Index Size",
                "Offsets Size",
                "Config Size",
                "Total Size",
            ]);
        } else {
            table.set_header([
                "Segment",
                "Block Range",
                "Transaction Range",
                "Shape (columns x rows)",
                "Size",
            ]);
        }

        let static_files = iter_static_files(data_dir.static_files())?;
        let static_file_provider = StaticFileProvider::new(data_dir.static_files())?;

        let mut total_data_size = 0;
        let mut total_index_size = 0;
        let mut total_offsets_size = 0;
        let mut total_config_size = 0;

        for (segment, ranges) in static_files.into_iter().sorted_by_key(|(segment, _)| *segment) {
            let (
                mut segment_columns,
                mut segment_rows,
                mut segment_data_size,
                mut segment_index_size,
                mut segment_offsets_size,
                mut segment_config_size,
            ) = (0, 0, 0, 0, 0, 0);

            for (block_range, tx_range) in &ranges {
                let fixed_block_range = find_fixed_range(block_range.start());
                let jar_provider = static_file_provider
                    .get_segment_provider(segment, || Some(fixed_block_range), None)?
                    .ok_or_else(|| {
                        eyre::eyre!("Failed to get segment provider for segment: {}", segment)
                    })?;

                let columns = jar_provider.columns();
                let rows = jar_provider.rows();

                let data_size = fs::metadata(jar_provider.data_path())
                    .map(|metadata| metadata.len())
                    .unwrap_or_default();
                let index_size = fs::metadata(jar_provider.index_path())
                    .map(|metadata| metadata.len())
                    .unwrap_or_default();
                let offsets_size = fs::metadata(jar_provider.offsets_path())
                    .map(|metadata| metadata.len())
                    .unwrap_or_default();
                let config_size = fs::metadata(jar_provider.config_path())
                    .map(|metadata| metadata.len())
                    .unwrap_or_default();

                if self.detailed_segments {
                    let mut row = Row::new();
                    row.add_cell(Cell::new(segment))
                        .add_cell(Cell::new(format!("{block_range}")))
                        .add_cell(Cell::new(
                            tx_range.map_or("N/A".to_string(), |tx_range| format!("{tx_range}")),
                        ))
                        .add_cell(Cell::new(format!("{columns} x {rows}")));
                    if self.detailed_sizes {
                        row.add_cell(Cell::new(human_bytes(data_size as f64)))
                            .add_cell(Cell::new(human_bytes(index_size as f64)))
                            .add_cell(Cell::new(human_bytes(offsets_size as f64)))
                            .add_cell(Cell::new(human_bytes(config_size as f64)));
                    }
                    row.add_cell(Cell::new(human_bytes(
                        (data_size + index_size + offsets_size + config_size) as f64,
                    )));
                    table.add_row(row);
                } else {
                    if segment_columns > 0 {
                        assert_eq!(segment_columns, columns);
                    } else {
                        segment_columns = columns;
                    }
                    segment_rows += rows;
                    segment_data_size += data_size;
                    segment_index_size += index_size;
                    segment_offsets_size += offsets_size;
                    segment_config_size += config_size;
                }

                total_data_size += data_size;
                total_index_size += index_size;
                total_offsets_size += offsets_size;
                total_config_size += config_size;
            }

            if !self.detailed_segments {
                let first_ranges = ranges.first().expect("not empty list of ranges");
                let last_ranges = ranges.last().expect("not empty list of ranges");

                let block_range =
                    SegmentRangeInclusive::new(first_ranges.0.start(), last_ranges.0.end());
                let tx_range = first_ranges
                    .1
                    .zip(last_ranges.1)
                    .map(|(first, last)| SegmentRangeInclusive::new(first.start(), last.end()));

                let mut row = Row::new();
                row.add_cell(Cell::new(segment))
                    .add_cell(Cell::new(format!("{block_range}")))
                    .add_cell(Cell::new(
                        tx_range.map_or("N/A".to_string(), |tx_range| format!("{tx_range}")),
                    ))
                    .add_cell(Cell::new(format!("{segment_columns} x {segment_rows}")));
                if self.detailed_sizes {
                    row.add_cell(Cell::new(human_bytes(segment_data_size as f64)))
                        .add_cell(Cell::new(human_bytes(segment_index_size as f64)))
                        .add_cell(Cell::new(human_bytes(segment_offsets_size as f64)))
                        .add_cell(Cell::new(human_bytes(segment_config_size as f64)));
                }
                row.add_cell(Cell::new(human_bytes(
                    (segment_data_size +
                        segment_index_size +
                        segment_offsets_size +
                        segment_config_size) as f64,
                )));
                table.add_row(row);
            }
        }

        let max_widths = table.column_max_content_widths();
        let mut separator = Row::new();
        for width in max_widths {
            separator.add_cell(Cell::new("-".repeat(width as usize)));
        }
        table.add_row(separator);

        let mut row = Row::new();
        row.add_cell(Cell::new("Total"))
            .add_cell(Cell::new(""))
            .add_cell(Cell::new(""))
            .add_cell(Cell::new(""));
        if self.detailed_sizes {
            row.add_cell(Cell::new(human_bytes(total_data_size as f64)))
                .add_cell(Cell::new(human_bytes(total_index_size as f64)))
                .add_cell(Cell::new(human_bytes(total_offsets_size as f64)))
                .add_cell(Cell::new(human_bytes(total_config_size as f64)));
        }
        row.add_cell(Cell::new(human_bytes(
            (total_data_size + total_index_size + total_offsets_size + total_config_size) as f64,
        )));
        table.add_row(row);

        Ok(table)
    }

    fn checksum_report(&self, tool: &DbTool<DatabaseEnv>) -> eyre::Result<ComfyTable> {
        let mut table = ComfyTable::new();
        table.load_preset(comfy_table::presets::ASCII_MARKDOWN);
        table.set_header(vec![Cell::new("Table"), Cell::new("Checksum"), Cell::new("Elapsed")]);

        let db_tables = Tables::ALL;
        let mut total_elapsed = Duration::default();

<<<<<<< HEAD
        for db_table in db_tables {
            info!("Calculating checksum for table: {}", db_table);

            let viewer = ChecksumViewer::new(tool);
            let (checksum, elapsed) = match db_table {
                Tables::AccountsHistory => viewer.get_checksum::<AccountsHistory>().unwrap(),
                Tables::AccountChangeSets => viewer.get_checksum::<AccountChangeSets>().unwrap(),
                Tables::AccountsTrie => viewer.get_checksum::<AccountsTrie>().unwrap(),
                Tables::BlockBodyIndices => viewer.get_checksum::<BlockBodyIndices>().unwrap(),
                Tables::BlockOmmers => viewer.get_checksum::<BlockOmmers>().unwrap(),
                Tables::BlockWithdrawals => viewer.get_checksum::<BlockWithdrawals>().unwrap(),
                Tables::BlockRequests => viewer.get_checksum::<BlockRequests>().unwrap(),
                Tables::Bytecodes => viewer.get_checksum::<Bytecodes>().unwrap(),
                Tables::CanonicalHeaders => viewer.get_checksum::<CanonicalHeaders>().unwrap(),
                Tables::HashedAccounts => viewer.get_checksum::<HashedAccounts>().unwrap(),
                Tables::HashedStorages => viewer.get_checksum::<HashedStorages>().unwrap(),
                Tables::HeaderNumbers => viewer.get_checksum::<HeaderNumbers>().unwrap(),
                Tables::HeaderTerminalDifficulties => {
                    viewer.get_checksum::<HeaderTerminalDifficulties>().unwrap()
                }
                Tables::Headers => viewer.get_checksum::<Headers>().unwrap(),
                Tables::PlainAccountState => viewer.get_checksum::<PlainAccountState>().unwrap(),
                Tables::PlainStorageState => viewer.get_checksum::<PlainStorageState>().unwrap(),
                Tables::PruneCheckpoints => viewer.get_checksum::<PruneCheckpoints>().unwrap(),
                Tables::Receipts => viewer.get_checksum::<Receipts>().unwrap(),
                Tables::StageCheckpointProgresses => {
                    viewer.get_checksum::<StageCheckpointProgresses>().unwrap()
                }
                Tables::StageCheckpoints => viewer.get_checksum::<StageCheckpoints>().unwrap(),
                Tables::StorageChangeSets => viewer.get_checksum::<StorageChangeSets>().unwrap(),
                Tables::StoragesHistory => viewer.get_checksum::<StoragesHistory>().unwrap(),
                Tables::StoragesTrie => viewer.get_checksum::<StoragesTrie>().unwrap(),
                Tables::TransactionBlocks => viewer.get_checksum::<TransactionBlocks>().unwrap(),
                Tables::TransactionHashNumbers => {
                    viewer.get_checksum::<TransactionHashNumbers>().unwrap()
                }
                Tables::TransactionSenders => viewer.get_checksum::<TransactionSenders>().unwrap(),
                Tables::Transactions => viewer.get_checksum::<Transactions>().unwrap(),
                Tables::VersionHistory => viewer.get_checksum::<VersionHistory>().unwrap(),
            };
=======
        for &db_table in db_tables {
            let (checksum, elapsed) = ChecksumViewer::new(tool).view_rt(db_table).unwrap();
>>>>>>> 105570de

            // increment duration for final report
            total_elapsed += elapsed;

            // add rows containing checksums to the table
            let mut row = Row::new();
            row.add_cell(Cell::new(db_table));
            row.add_cell(Cell::new(format!("{:x}", checksum)));
            row.add_cell(Cell::new(format!("{:?}", elapsed)));
            table.add_row(row);
        }

        // add a separator for the final report
        let max_widths = table.column_max_content_widths();
        let mut separator = Row::new();
        for width in max_widths {
            separator.add_cell(Cell::new("-".repeat(width as usize)));
        }
        table.add_row(separator);

        // add the final report
        let mut row = Row::new();
        row.add_cell(Cell::new("Total elapsed"));
        row.add_cell(Cell::new(""));
        row.add_cell(Cell::new(format!("{:?}", total_elapsed)));
        table.add_row(row);

        Ok(table)
    }
}<|MERGE_RESOLUTION|>--- conflicted
+++ resolved
@@ -5,17 +5,7 @@
 use human_bytes::human_bytes;
 use itertools::Itertools;
 use reth_db::{
-<<<<<<< HEAD
-    database::Database, mdbx, static_file::iter_static_files, AccountChangeSets, AccountsHistory,
-    AccountsTrie, BlockBodyIndices, BlockOmmers, BlockRequests, BlockWithdrawals, Bytecodes,
-    CanonicalHeaders, DatabaseEnv, HashedAccounts, HashedStorages, HeaderNumbers,
-    HeaderTerminalDifficulties, Headers, PlainAccountState, PlainStorageState, PruneCheckpoints,
-    Receipts, StageCheckpointProgresses, StageCheckpoints, StorageChangeSets, StoragesHistory,
-    StoragesTrie, Tables, TransactionBlocks, TransactionHashNumbers, TransactionSenders,
-    Transactions, VersionHistory,
-=======
     database::Database, mdbx, static_file::iter_static_files, DatabaseEnv, TableViewer, Tables,
->>>>>>> 105570de
 };
 use reth_fs_util as fs;
 use reth_node_core::dirs::{ChainPath, DataDirPath};
@@ -324,51 +314,8 @@
         let db_tables = Tables::ALL;
         let mut total_elapsed = Duration::default();
 
-<<<<<<< HEAD
-        for db_table in db_tables {
-            info!("Calculating checksum for table: {}", db_table);
-
-            let viewer = ChecksumViewer::new(tool);
-            let (checksum, elapsed) = match db_table {
-                Tables::AccountsHistory => viewer.get_checksum::<AccountsHistory>().unwrap(),
-                Tables::AccountChangeSets => viewer.get_checksum::<AccountChangeSets>().unwrap(),
-                Tables::AccountsTrie => viewer.get_checksum::<AccountsTrie>().unwrap(),
-                Tables::BlockBodyIndices => viewer.get_checksum::<BlockBodyIndices>().unwrap(),
-                Tables::BlockOmmers => viewer.get_checksum::<BlockOmmers>().unwrap(),
-                Tables::BlockWithdrawals => viewer.get_checksum::<BlockWithdrawals>().unwrap(),
-                Tables::BlockRequests => viewer.get_checksum::<BlockRequests>().unwrap(),
-                Tables::Bytecodes => viewer.get_checksum::<Bytecodes>().unwrap(),
-                Tables::CanonicalHeaders => viewer.get_checksum::<CanonicalHeaders>().unwrap(),
-                Tables::HashedAccounts => viewer.get_checksum::<HashedAccounts>().unwrap(),
-                Tables::HashedStorages => viewer.get_checksum::<HashedStorages>().unwrap(),
-                Tables::HeaderNumbers => viewer.get_checksum::<HeaderNumbers>().unwrap(),
-                Tables::HeaderTerminalDifficulties => {
-                    viewer.get_checksum::<HeaderTerminalDifficulties>().unwrap()
-                }
-                Tables::Headers => viewer.get_checksum::<Headers>().unwrap(),
-                Tables::PlainAccountState => viewer.get_checksum::<PlainAccountState>().unwrap(),
-                Tables::PlainStorageState => viewer.get_checksum::<PlainStorageState>().unwrap(),
-                Tables::PruneCheckpoints => viewer.get_checksum::<PruneCheckpoints>().unwrap(),
-                Tables::Receipts => viewer.get_checksum::<Receipts>().unwrap(),
-                Tables::StageCheckpointProgresses => {
-                    viewer.get_checksum::<StageCheckpointProgresses>().unwrap()
-                }
-                Tables::StageCheckpoints => viewer.get_checksum::<StageCheckpoints>().unwrap(),
-                Tables::StorageChangeSets => viewer.get_checksum::<StorageChangeSets>().unwrap(),
-                Tables::StoragesHistory => viewer.get_checksum::<StoragesHistory>().unwrap(),
-                Tables::StoragesTrie => viewer.get_checksum::<StoragesTrie>().unwrap(),
-                Tables::TransactionBlocks => viewer.get_checksum::<TransactionBlocks>().unwrap(),
-                Tables::TransactionHashNumbers => {
-                    viewer.get_checksum::<TransactionHashNumbers>().unwrap()
-                }
-                Tables::TransactionSenders => viewer.get_checksum::<TransactionSenders>().unwrap(),
-                Tables::Transactions => viewer.get_checksum::<Transactions>().unwrap(),
-                Tables::VersionHistory => viewer.get_checksum::<VersionHistory>().unwrap(),
-            };
-=======
         for &db_table in db_tables {
             let (checksum, elapsed) = ChecksumViewer::new(tool).view_rt(db_table).unwrap();
->>>>>>> 105570de
 
             // increment duration for final report
             total_elapsed += elapsed;
