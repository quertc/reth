use crate::{
    error::PoolResult,
    pool::{state::SubPool, TransactionEvents},
    validate::ValidPoolTransaction,
    AllTransactionsEvents,
};
use futures_util::{ready, Stream};
use reth_primitives::{
    Address, BlobTransactionSidecar, BlobTransactionValidationError,
    FromRecoveredPooledTransaction, FromRecoveredTransaction, IntoRecoveredTransaction, PeerId,
    PooledTransactionsElement, PooledTransactionsElementEcRecovered, SealedBlock, Transaction,
    TransactionKind, TransactionSignedEcRecovered, TxHash, EIP1559_TX_TYPE_ID, EIP4844_TX_TYPE_ID,
    H256, U256,
};
use reth_rlp::Encodable;
use std::{
    collections::{HashMap, HashSet},
    fmt,
    pin::Pin,
    sync::Arc,
    task::{Context, Poll},
};
use tokio::sync::mpsc::Receiver;

use crate::blobstore::BlobStoreError;
use reth_primitives::kzg::KzgSettings;
#[cfg(feature = "serde")]
use serde::{Deserialize, Serialize};

/// General purpose abstraction of a transaction-pool.
///
/// This is intended to be used by API-consumers such as RPC that need inject new incoming,
/// unverified transactions. And by block production that needs to get transactions to execute in a
/// new block.
///
/// Note: This requires `Clone` for convenience, since it is assumed that this will be implemented
/// for a wrapped `Arc` type, see also [`Pool`](crate::Pool).
#[async_trait::async_trait]
#[auto_impl::auto_impl(Arc)]
pub trait TransactionPool: Send + Sync + Clone {
    /// The transaction type of the pool
    type Transaction: PoolTransaction;

    /// Returns stats about the pool and all sub-pools.
    fn pool_size(&self) -> PoolSize;

    /// Returns the block the pool is currently tracking.
    ///
    /// This tracks the block that the pool has last seen.
    fn block_info(&self) -> BlockInfo;

    /// Imports an _external_ transaction.
    ///
    /// This is intended to be used by the network to insert incoming transactions received over the
    /// p2p network.
    ///
    /// Consumer: P2P
    async fn add_external_transaction(&self, transaction: Self::Transaction) -> PoolResult<TxHash> {
        self.add_transaction(TransactionOrigin::External, transaction).await
    }

    /// Imports all _external_ transactions
    ///
    ///
    /// Consumer: Utility
    async fn add_external_transactions(
        &self,
        transactions: Vec<Self::Transaction>,
    ) -> PoolResult<Vec<PoolResult<TxHash>>> {
        self.add_transactions(TransactionOrigin::External, transactions).await
    }

    /// Adds an _unvalidated_ transaction into the pool and subscribe to state changes.
    ///
    /// This is the same as [TransactionPool::add_transaction] but returns an event stream for the
    /// given transaction.
    ///
    /// Consumer: Custom
    async fn add_transaction_and_subscribe(
        &self,
        origin: TransactionOrigin,
        transaction: Self::Transaction,
    ) -> PoolResult<TransactionEvents>;

    /// Adds an _unvalidated_ transaction into the pool.
    ///
    /// Consumer: RPC
    async fn add_transaction(
        &self,
        origin: TransactionOrigin,
        transaction: Self::Transaction,
    ) -> PoolResult<TxHash>;

    /// Adds the given _unvalidated_ transaction into the pool.
    ///
    /// Returns a list of results.
    ///
    /// Consumer: RPC
    async fn add_transactions(
        &self,
        origin: TransactionOrigin,
        transactions: Vec<Self::Transaction>,
    ) -> PoolResult<Vec<PoolResult<TxHash>>>;

    /// Returns a new transaction change event stream for the given transaction.
    ///
    /// Returns `None` if the transaction is not in the pool.
    fn transaction_event_listener(&self, tx_hash: TxHash) -> Option<TransactionEvents>;

    /// Returns a new transaction change event stream for _all_ transactions in the pool.
    fn all_transactions_event_listener(&self) -> AllTransactionsEvents<Self::Transaction>;

    /// Returns a new Stream that yields transactions hashes for new __pending__ transactions
    /// inserted into the pool that are allowed to be propagated.
    ///
    /// Note: This is intended for networking and will __only__ yield transactions that are allowed
    /// to be propagated over the network.
    ///
    /// Consumer: RPC/P2P
    fn pending_transactions_listener(&self) -> Receiver<TxHash> {
        self.pending_transactions_listener_for(PendingTransactionListenerKind::PropagateOnly)
    }

    /// Returns a new Stream that yields transactions hashes for new __pending__ transactions
    /// inserted into the pool depending on the given [PendingTransactionListenerKind] argument.
    fn pending_transactions_listener_for(
        &self,
        kind: PendingTransactionListenerKind,
    ) -> Receiver<TxHash>;

    /// Returns a new stream that yields new valid transactions added to the pool.
    fn new_transactions_listener(&self) -> Receiver<NewTransactionEvent<Self::Transaction>>;

    /// Returns a new Stream that yields new transactions added to the pending sub-pool.
    ///
    /// This is a convenience wrapper around [Self::new_transactions_listener] that filters for
    /// [SubPool::Pending](crate::SubPool).
    fn new_pending_pool_transactions_listener(
        &self,
    ) -> NewSubpoolTransactionStream<Self::Transaction> {
        NewSubpoolTransactionStream::new(self.new_transactions_listener(), SubPool::Pending)
    }

    /// Returns a new Stream that yields new transactions added to the basefee sub-pool.
    ///
    /// This is a convenience wrapper around [Self::new_transactions_listener] that filters for
    /// [SubPool::BaseFee](crate::SubPool).
    fn new_basefee_pool_transactions_listener(
        &self,
    ) -> NewSubpoolTransactionStream<Self::Transaction> {
        NewSubpoolTransactionStream::new(self.new_transactions_listener(), SubPool::BaseFee)
    }

    /// Returns a new Stream that yields new transactions added to the queued-pool.
    ///
    /// This is a convenience wrapper around [Self::new_transactions_listener] that filters for
    /// [SubPool::Queued](crate::SubPool).
    fn new_queued_transactions_listener(&self) -> NewSubpoolTransactionStream<Self::Transaction> {
        NewSubpoolTransactionStream::new(self.new_transactions_listener(), SubPool::Queued)
    }

    /// Returns the _hashes_ of all transactions in the pool.
    ///
    /// Note: This returns a `Vec` but should guarantee that all hashes are unique.
    ///
    /// Consumer: P2P
    fn pooled_transaction_hashes(&self) -> Vec<TxHash>;

    /// Returns only the first `max` hashes of transactions in the pool.
    ///
    /// Consumer: P2P
    fn pooled_transaction_hashes_max(&self, max: usize) -> Vec<TxHash>;

    /// Returns the _full_ transaction objects all transactions in the pool.
    ///
    /// This is intended to be used by the network for the initial exchange of pooled transaction
    /// _hashes_
    ///
    /// Note: This returns a `Vec` but should guarantee that all transactions are unique.
    ///
    /// Caution: In case of blob transactions, this does not include the sidecar.
    ///
    /// Consumer: P2P
    fn pooled_transactions(&self) -> Vec<Arc<ValidPoolTransaction<Self::Transaction>>>;

    /// Returns only the first `max` transactions in the pool.
    ///
    /// Consumer: P2P
    fn pooled_transactions_max(
        &self,
        max: usize,
    ) -> Vec<Arc<ValidPoolTransaction<Self::Transaction>>>;

    /// Returns converted [PooledTransactionsElement] for the given transaction hashes.
    ///
    /// This adheres to the expected behavior of [`GetPooledTransactions`](https://github.com/ethereum/devp2p/blob/master/caps/eth.md#getpooledtransactions-0x09):
    /// The transactions must be in same order as in the request, but it is OK to skip transactions
    /// which are not available.
    ///
    /// If the transaction is a blob transaction, the sidecar will be included.
    ///
    /// Consumer: P2P
    fn get_pooled_transaction_elements(
        &self,
        tx_hashes: Vec<TxHash>,
        limit: GetPooledTransactionLimit,
    ) -> Vec<PooledTransactionsElement>;

    /// Returns an iterator that yields transactions that are ready for block production.
    ///
    /// Consumer: Block production
    fn best_transactions(
        &self,
    ) -> Box<dyn BestTransactions<Item = Arc<ValidPoolTransaction<Self::Transaction>>>>;

    /// Returns an iterator that yields transactions that are ready for block production with the
    /// given base fee.
    ///
    /// Consumer: Block production
    fn best_transactions_with_base_fee(
        &self,
        base_fee: u64,
    ) -> Box<dyn BestTransactions<Item = Arc<ValidPoolTransaction<Self::Transaction>>>>;

    /// Returns all transactions that can be included in the next block.
    ///
    /// This is primarily used for the `txpool_` RPC namespace: <https://geth.ethereum.org/docs/interacting-with-geth/rpc/ns-txpool> which distinguishes between `pending` and `queued` transactions, where `pending` are transactions ready for inclusion in the next block and `queued` are transactions that are ready for inclusion in future blocks.
    ///
    /// Consumer: RPC
    fn pending_transactions(&self) -> Vec<Arc<ValidPoolTransaction<Self::Transaction>>>;

    /// Returns all transactions that can be included in _future_ blocks.
    ///
    /// This and [Self::pending_transactions] are mutually exclusive.
    ///
    /// Consumer: RPC
    fn queued_transactions(&self) -> Vec<Arc<ValidPoolTransaction<Self::Transaction>>>;

    /// Returns all transactions that are currently in the pool grouped by whether they are ready
    /// for inclusion in the next block or not.
    ///
    /// This is primarily used for the `txpool_` namespace: <https://geth.ethereum.org/docs/interacting-with-geth/rpc/ns-txpool>
    ///
    /// Consumer: RPC
    fn all_transactions(&self) -> AllPoolTransactions<Self::Transaction>;

    /// Removes all transactions corresponding to the given hashes.
    ///
    /// Also removes all _dependent_ transactions.
    ///
    /// Consumer: Block production
    fn remove_transactions(
        &self,
        hashes: Vec<TxHash>,
    ) -> Vec<Arc<ValidPoolTransaction<Self::Transaction>>>;

    /// Retains only those hashes that are unknown to the pool.
    /// In other words, removes all transactions from the given set that are currently present in
    /// the pool.
    ///
    /// Consumer: P2P
    fn retain_unknown(&self, hashes: &mut Vec<TxHash>);

    /// Returns if the transaction for the given hash is already included in this pool.
    fn contains(&self, tx_hash: &TxHash) -> bool {
        self.get(tx_hash).is_some()
    }

    /// Returns the transaction for the given hash.
    fn get(&self, tx_hash: &TxHash) -> Option<Arc<ValidPoolTransaction<Self::Transaction>>>;

    /// Returns all transactions objects for the given hashes.
    ///
    /// Caution: This in case of blob transactions, this does not include the sidecar.
    fn get_all(&self, txs: Vec<TxHash>) -> Vec<Arc<ValidPoolTransaction<Self::Transaction>>>;

    /// Notify the pool about transactions that are propagated to peers.
    ///
    /// Consumer: P2P
    fn on_propagated(&self, txs: PropagatedTransactions);

    /// Returns all transactions sent by a given user
    fn get_transactions_by_sender(
        &self,
        sender: Address,
    ) -> Vec<Arc<ValidPoolTransaction<Self::Transaction>>>;

    /// Returns a set of all senders of transactions in the pool
    fn unique_senders(&self) -> HashSet<Address>;

    /// Returns the [BlobTransactionSidecar] for the given transaction hash if it exists in the blob
    /// store.
    fn get_blob(&self, tx_hash: TxHash) -> Result<Option<BlobTransactionSidecar>, BlobStoreError>;

    /// Returns all [BlobTransactionSidecar] for the given transaction hashes if they exists in the
    /// blob store.
    ///
    /// This only returns the blobs that were found in the store.
    /// If there's no blob it will not be returned.
    fn get_all_blobs(
        &self,
        tx_hashes: Vec<TxHash>,
    ) -> Result<Vec<(TxHash, BlobTransactionSidecar)>, BlobStoreError>;
}

/// Extension for [TransactionPool] trait that allows to set the current block info.
#[auto_impl::auto_impl(Arc)]
pub trait TransactionPoolExt: TransactionPool {
    /// Sets the current block info for the pool.
    fn set_block_info(&self, info: BlockInfo);

    /// Event listener for when the pool needs to be updated
    ///
    /// Implementers need to update the pool accordingly.
    /// For example the base fee of the pending block is determined after a block is mined which
    /// affects the dynamic fee requirement of pending transactions in the pool.
    fn on_canonical_state_change(&self, update: CanonicalStateUpdate<'_>);

    /// Updates the accounts in the pool
    fn update_accounts(&self, accounts: Vec<ChangedAccount>);

    /// Deletes the blob sidecar for the given transaction from the blob store
    fn delete_blob(&self, tx: H256);

    /// Deletes multiple blob sidecars from the blob store
    fn delete_blobs(&self, txs: Vec<H256>);
}

/// Determines what kind of new pending transactions should be emitted by a stream of pending
/// transactions.
///
/// This gives control whether to include transactions that are allowed to be propagated.
#[derive(Debug, Copy, Clone, PartialEq, Eq)]
pub enum PendingTransactionListenerKind {
    /// Any new pending transactions
    All,
    /// Only transactions that are allowed to be propagated.
    ///
    /// See also [ValidPoolTransaction]
    PropagateOnly,
}

impl PendingTransactionListenerKind {
    /// Returns true if we're only interested in transactions that are allowed to be propagated.
    #[inline]
    pub fn is_propagate_only(&self) -> bool {
        matches!(self, Self::PropagateOnly)
    }
}

/// A Helper type that bundles all transactions in the pool.
#[derive(Debug, Clone)]
pub struct AllPoolTransactions<T: PoolTransaction> {
    /// Transactions that are ready for inclusion in the next block.
    pub pending: Vec<Arc<ValidPoolTransaction<T>>>,
    /// Transactions that are ready for inclusion in _future_ blocks, but are currently parked,
    /// because they depend on other transactions that are not yet included in the pool (nonce gap)
    /// or otherwise blocked.
    pub queued: Vec<Arc<ValidPoolTransaction<T>>>,
}

// === impl AllPoolTransactions ===

impl<T: PoolTransaction> AllPoolTransactions<T> {
    /// Returns an iterator over all pending [TransactionSignedEcRecovered] transactions.
    pub fn pending_recovered(&self) -> impl Iterator<Item = TransactionSignedEcRecovered> + '_ {
        self.pending.iter().map(|tx| tx.transaction.to_recovered_transaction())
    }

    /// Returns an iterator over all queued [TransactionSignedEcRecovered] transactions.
    pub fn queued_recovered(&self) -> impl Iterator<Item = TransactionSignedEcRecovered> + '_ {
        self.queued.iter().map(|tx| tx.transaction.to_recovered_transaction())
    }
}

impl<T: PoolTransaction> Default for AllPoolTransactions<T> {
    fn default() -> Self {
        Self { pending: Default::default(), queued: Default::default() }
    }
}

/// Represents a transaction that was propagated over the network.
#[derive(Debug, Clone, Eq, PartialEq, Default)]
pub struct PropagatedTransactions(pub HashMap<TxHash, Vec<PropagateKind>>);

/// Represents how a transaction was propagated over the network.
#[derive(Debug, Copy, Clone, Eq, PartialEq)]
#[cfg_attr(feature = "serde", derive(Serialize, Deserialize))]
pub enum PropagateKind {
    /// The full transaction object was sent to the peer.
    ///
    /// This is equivalent to the `Transaction` message
    Full(PeerId),
    /// Only the Hash was propagated to the peer.
    Hash(PeerId),
}

// === impl PropagateKind ===

impl PropagateKind {
    /// Returns the peer the transaction was sent to
    pub fn peer(&self) -> &PeerId {
        match self {
            PropagateKind::Full(peer) => peer,
            PropagateKind::Hash(peer) => peer,
        }
    }
}

impl From<PropagateKind> for PeerId {
    fn from(value: PropagateKind) -> Self {
        match value {
            PropagateKind::Full(peer) => peer,
            PropagateKind::Hash(peer) => peer,
        }
    }
}

/// Represents a new transaction
#[derive(Debug)]
pub struct NewTransactionEvent<T: PoolTransaction> {
    /// The pool which the transaction was moved to.
    pub subpool: SubPool,
    /// Actual transaction
    pub transaction: Arc<ValidPoolTransaction<T>>,
}

impl<T: PoolTransaction> Clone for NewTransactionEvent<T> {
    fn clone(&self) -> Self {
        Self { subpool: self.subpool, transaction: self.transaction.clone() }
    }
}

/// Where the transaction originates from.
///
/// Depending on where the transaction was picked up, it affects how the transaction is handled
/// internally, e.g. limits for simultaneous transaction of one sender.
#[derive(Debug, Copy, Clone, PartialEq, Eq)]
pub enum TransactionOrigin {
    /// Transaction is coming from a local source.
    Local,
    /// Transaction has been received externally.
    ///
    /// This is usually considered an "untrusted" source, for example received from another in the
    /// network.
    External,
    /// Transaction is originated locally and is intended to remain private.
    ///
    /// This type of transaction should not be propagated to the network. It's meant for
    /// private usage within the local node only.
    Private,
}

// === impl TransactionOrigin ===

impl TransactionOrigin {
    /// Whether the transaction originates from a local source.
    pub fn is_local(&self) -> bool {
        matches!(self, TransactionOrigin::Local)
    }
}

/// Represents changes after a new canonical block or range of canonical blocks was added to the
/// chain.
///
/// It is expected that this is only used if the added blocks are canonical to the pool's last known
/// block hash. In other words, the first added block of the range must be the child of the last
/// known block hash.
///
/// This is used to update the pool state accordingly.
#[derive(Debug, Clone)]
pub struct CanonicalStateUpdate<'a> {
    /// Hash of the tip block.
    pub new_tip: &'a SealedBlock,
    /// EIP-1559 Base fee of the _next_ (pending) block
    ///
    /// The base fee of a block depends on the utilization of the last block and its base fee.
    pub pending_block_base_fee: u64,
    /// A set of changed accounts across a range of blocks.
    pub changed_accounts: Vec<ChangedAccount>,
    /// All mined transactions in the block range.
    pub mined_transactions: Vec<H256>,
}

impl<'a> CanonicalStateUpdate<'a> {
    /// Returns the number of the tip block.
    pub fn number(&self) -> u64 {
        self.new_tip.number
    }

    /// Returns the hash of the tip block.
    pub fn hash(&self) -> H256 {
        self.new_tip.hash
    }

    /// Timestamp of the latest chain update
    pub fn timestamp(&self) -> u64 {
        self.new_tip.timestamp
    }

    /// Returns the block info for the tip block.
    pub fn block_info(&self) -> BlockInfo {
        BlockInfo {
            last_seen_block_hash: self.hash(),
            last_seen_block_number: self.number(),
            pending_basefee: self.pending_block_base_fee,
        }
    }
}

impl<'a> fmt::Display for CanonicalStateUpdate<'a> {
    fn fmt(&self, f: &mut fmt::Formatter<'_>) -> fmt::Result {
        write!(f, "{{ hash: {}, number: {}, pending_block_base_fee: {}, changed_accounts: {}, mined_transactions: {} }}",
            self.hash(), self.number(), self.pending_block_base_fee, self.changed_accounts.len(), self.mined_transactions.len())
    }
}

/// Represents a changed account
#[derive(Clone, Copy, Debug, PartialEq, Eq, Default)]
pub struct ChangedAccount {
    /// The address of the account.
    pub address: Address,
    /// Account nonce.
    pub nonce: u64,
    /// Account balance.
    pub balance: U256,
}

// === impl ChangedAccount ===

impl ChangedAccount {
    /// Creates a new `ChangedAccount` with the given address and 0 balance and nonce.
    pub(crate) fn empty(address: Address) -> Self {
        Self { address, nonce: 0, balance: U256::ZERO }
    }
}

/// An `Iterator` that only returns transactions that are ready to be executed.
///
/// This makes no assumptions about the order of the transactions, but expects that _all_
/// transactions are valid (no nonce gaps.) for the tracked state of the pool.
///
/// Note: this iterator will always return the best transaction that it currently knows.
/// There is no guarantee transactions will be returned sequentially in decreasing
/// priority order.
pub trait BestTransactions: Iterator + Send {
    /// Mark the transaction as invalid.
    ///
    /// Implementers must ensure all subsequent transaction _don't_ depend on this transaction.
    /// In other words, this must remove the given transaction _and_ drain all transaction that
    /// depend on it.
    fn mark_invalid(&mut self, transaction: &Self::Item);

    /// An iterator may be able to receive additional pending transactions that weren't present it
    /// the pool when it was created.
    ///
    /// This ensures that iterator will return the best transaction that it currently knows and not
    /// listen to pool updates.
    fn no_updates(&mut self);
}

/// A no-op implementation that yields no transactions.
impl<T> BestTransactions for std::iter::Empty<T> {
    fn mark_invalid(&mut self, _tx: &T) {}

    fn no_updates(&mut self) {}
}

/// Trait for transaction types used inside the pool
pub trait PoolTransaction:
    fmt::Debug
    + Send
    + Sync
    + FromRecoveredPooledTransaction
    + FromRecoveredTransaction
    + IntoRecoveredTransaction
{
    /// Hash of the transaction.
    fn hash(&self) -> &TxHash;

    /// The Sender of the transaction.
    fn sender(&self) -> Address;

    /// Returns the nonce for this transaction.
    fn nonce(&self) -> u64;

    /// Returns the cost that this transaction is allowed to consume:
    ///
    /// For EIP-1559 transactions: `max_fee_per_gas * gas_limit + tx_value`.
    /// For legacy transactions: `gas_price * gas_limit + tx_value`.
    fn cost(&self) -> U256;

    /// Amount of gas that should be used in executing this transaction. This is paid up-front.
    fn gas_limit(&self) -> u64;

    /// Returns the EIP-1559 the maximum fee per gas the caller is willing to pay.
    ///
    /// For legacy transactions this is gas_price.
    ///
    /// This is also commonly referred to as the "Gas Fee Cap" (`GasFeeCap`).
    fn max_fee_per_gas(&self) -> u128;

    /// Returns the EIP-1559 Priority fee the caller is paying to the block author.
    ///
    /// This will return `None` for non-EIP1559 transactions
    fn max_priority_fee_per_gas(&self) -> Option<u128>;

    /// Returns the effective tip for this transaction.
    ///
    /// For EIP-1559 transactions: `min(max_fee_per_gas - base_fee, max_priority_fee_per_gas)`.
    /// For legacy transactions: `gas_price - base_fee`.
    fn effective_tip_per_gas(&self, base_fee: u64) -> Option<u128>;

    /// Returns the max priority fee per gas if the transaction is an EIP-1559 transaction, and
    /// otherwise returns the gas price.
    fn priority_fee_or_price(&self) -> u128;

    /// Returns the transaction's [`TransactionKind`], which is the address of the recipient or
    /// [`TransactionKind::Create`] if the transaction is a contract creation.
    fn kind(&self) -> &TransactionKind;

    /// Returns a measurement of the heap usage of this type and all its internals.
    fn size(&self) -> usize;

    /// Returns the transaction type
    fn tx_type(&self) -> u8;

    /// Returns true if the transaction is an EIP-1559 transaction.
    fn is_eip1559(&self) -> bool {
        self.tx_type() == EIP1559_TX_TYPE_ID
    }

    /// Returns true if the transaction is an EIP-4844 transaction.
    fn is_eip4844(&self) -> bool {
        self.tx_type() == EIP4844_TX_TYPE_ID
    }

    /// Returns the length of the rlp encoded object
    fn encoded_length(&self) -> usize;

    /// Returns chain_id
    fn chain_id(&self) -> Option<u64>;
}

/// An extension trait that provides additional interfaces for the
/// [EthTransactionValidator](crate::EthTransactionValidator).
pub trait EthPoolTransaction: PoolTransaction {
    /// Extracts the blob sidecar from the transaction.
    fn take_blob(&mut self) -> EthBlobTransactionSidecar;

    /// Validates the blob sidecar of the transaction with the given settings.
    fn validate_blob(
        &self,
        blob: &BlobTransactionSidecar,
        settings: &KzgSettings,
    ) -> Result<(), BlobTransactionValidationError>;
}

/// The default [PoolTransaction] for the [Pool](crate::Pool) for Ethereum.
///
/// This type is essentially a wrapper around [TransactionSignedEcRecovered] with additional fields
/// derived from the transaction that are frequently used by the pools for ordering.
#[derive(Debug, Clone, PartialEq, Eq)]
<<<<<<< HEAD
pub struct PooledTransaction {
=======
pub struct EthPooledTransaction {
>>>>>>> 863cc166
    /// EcRecovered transaction info
    pub(crate) transaction: TransactionSignedEcRecovered,

    /// For EIP-1559 transactions: `max_fee_per_gas * gas_limit + tx_value`.
    /// For legacy transactions: `gas_price * gas_limit + tx_value`.
    pub(crate) cost: U256,

    /// The blob side car this transaction
    pub(crate) blob_sidecar: EthBlobTransactionSidecar,
}

/// Represents the blob sidecar of the [EthPooledTransaction].
#[derive(Debug, Clone, PartialEq, Eq)]
pub enum EthBlobTransactionSidecar {
    /// This transaction does not have a blob sidecar
    None,
    /// This transaction has a blob sidecar (EIP-4844) but it is missing
    ///
    /// It was either extracted after being inserted into the pool or re-injected after reorg
    /// without the blob sidecar
    Missing,
    /// The eip-4844 transaction was pulled from the network and still has its blob sidecar
    Present(BlobTransactionSidecar),
}

impl EthPooledTransaction {
    /// Create new instance of [Self].
    pub fn new(transaction: TransactionSignedEcRecovered) -> Self {
        let mut blob_sidecar = EthBlobTransactionSidecar::None;
        let gas_cost = match &transaction.transaction {
            Transaction::Legacy(t) => U256::from(t.gas_price) * U256::from(t.gas_limit),
            Transaction::Eip2930(t) => U256::from(t.gas_price) * U256::from(t.gas_limit),
            Transaction::Eip1559(t) => U256::from(t.max_fee_per_gas) * U256::from(t.gas_limit),
            Transaction::Eip4844(t) => {
                blob_sidecar = EthBlobTransactionSidecar::Missing;
                U256::from(t.max_fee_per_gas) * U256::from(t.gas_limit)
            }
        };
        let cost = gas_cost + U256::from(transaction.value());

        Self { transaction, cost, blob_sidecar }
    }

    /// Return the reference to the underlying transaction.
    pub fn transaction(&self) -> &TransactionSignedEcRecovered {
        &self.transaction
    }
}

/// Conversion from the network transaction type to the pool transaction type.
impl From<PooledTransactionsElementEcRecovered> for EthPooledTransaction {
    fn from(tx: PooledTransactionsElementEcRecovered) -> Self {
        let (tx, signer) = tx.into_components();
        match tx {
            PooledTransactionsElement::BlobTransaction(tx) => {
                // include the blob sidecar
                let (tx, blob) = tx.into_parts();
                let tx = TransactionSignedEcRecovered::from_signed_transaction(tx, signer);
                let mut pooled = EthPooledTransaction::new(tx);
                pooled.blob_sidecar = EthBlobTransactionSidecar::Present(blob);
                pooled
            }
            tx => {
                // no blob sidecar
                EthPooledTransaction::new(tx.into_ecrecovered_transaction(signer))
            }
        }
    }
}

impl PoolTransaction for EthPooledTransaction {
    /// Returns hash of the transaction.
    fn hash(&self) -> &TxHash {
        self.transaction.hash_ref()
    }

    /// Returns the Sender of the transaction.
    fn sender(&self) -> Address {
        self.transaction.signer()
    }

    /// Returns the nonce for this transaction.
    fn nonce(&self) -> u64 {
        self.transaction.nonce()
    }

    /// Returns the cost that this transaction is allowed to consume:
    ///
    /// For EIP-1559 transactions: `max_fee_per_gas * gas_limit + tx_value`.
    /// For legacy transactions: `gas_price * gas_limit + tx_value`.
    fn cost(&self) -> U256 {
        self.cost
    }

    /// Amount of gas that should be used in executing this transaction. This is paid up-front.
    fn gas_limit(&self) -> u64 {
        self.transaction.gas_limit()
    }

    /// Returns the EIP-1559 Max base fee the caller is willing to pay.
    ///
    /// For legacy transactions this is gas_price.
    ///
    /// This is also commonly referred to as the "Gas Fee Cap" (`GasFeeCap`).
    fn max_fee_per_gas(&self) -> u128 {
        match &self.transaction.transaction {
            Transaction::Legacy(tx) => tx.gas_price,
            Transaction::Eip2930(tx) => tx.gas_price,
            Transaction::Eip1559(tx) => tx.max_fee_per_gas,
            Transaction::Eip4844(tx) => tx.max_fee_per_gas,
        }
    }

    /// Returns the EIP-1559 Priority fee the caller is paying to the block author.
    ///
    /// This will return `None` for non-EIP1559 transactions
    fn max_priority_fee_per_gas(&self) -> Option<u128> {
        match &self.transaction.transaction {
            Transaction::Legacy(_) => None,
            Transaction::Eip2930(_) => None,
            Transaction::Eip1559(tx) => Some(tx.max_priority_fee_per_gas),
            Transaction::Eip4844(tx) => Some(tx.max_priority_fee_per_gas),
        }
    }

    /// Returns the effective tip for this transaction.
    ///
    /// For EIP-1559 transactions: `min(max_fee_per_gas - base_fee, max_priority_fee_per_gas)`.
    /// For legacy transactions: `gas_price - base_fee`.
    fn effective_tip_per_gas(&self, base_fee: u64) -> Option<u128> {
        self.transaction.effective_tip_per_gas(base_fee)
    }

    /// Returns the max priority fee per gas if the transaction is an EIP-1559 transaction, and
    /// otherwise returns the gas price.
    fn priority_fee_or_price(&self) -> u128 {
        self.transaction.priority_fee_or_price()
    }

    /// Returns the transaction's [`TransactionKind`], which is the address of the recipient or
    /// [`TransactionKind::Create`] if the transaction is a contract creation.
    fn kind(&self) -> &TransactionKind {
        self.transaction.kind()
    }

    /// Returns a measurement of the heap usage of this type and all its internals.
    fn size(&self) -> usize {
        self.transaction.transaction.input().len()
    }

    /// Returns the transaction type
    fn tx_type(&self) -> u8 {
        self.transaction.tx_type().into()
    }

    /// Returns the length of the rlp encoded object
    fn encoded_length(&self) -> usize {
        self.transaction.length()
    }

    /// Returns chain_id
    fn chain_id(&self) -> Option<u64> {
        self.transaction.chain_id()
    }
}

impl EthPoolTransaction for EthPooledTransaction {
    fn take_blob(&mut self) -> EthBlobTransactionSidecar {
        if self.is_eip4844() {
            std::mem::replace(&mut self.blob_sidecar, EthBlobTransactionSidecar::Missing)
        } else {
            EthBlobTransactionSidecar::None
        }
    }

    fn validate_blob(
        &self,
        sidecar: &BlobTransactionSidecar,
        settings: &KzgSettings,
    ) -> Result<(), BlobTransactionValidationError> {
        match &self.transaction.transaction {
            Transaction::Eip4844(tx) => tx.validate_blob(sidecar, settings),
            _ => Err(BlobTransactionValidationError::NotBlobTransaction(self.tx_type())),
        }
    }
}

impl FromRecoveredTransaction for EthPooledTransaction {
    fn from_recovered_transaction(tx: TransactionSignedEcRecovered) -> Self {
        EthPooledTransaction::new(tx)
    }
}

impl FromRecoveredPooledTransaction for EthPooledTransaction {
    fn from_recovered_transaction(tx: PooledTransactionsElementEcRecovered) -> Self {
        EthPooledTransaction::from(tx)
    }
}

impl IntoRecoveredTransaction for EthPooledTransaction {
    fn to_recovered_transaction(&self) -> TransactionSignedEcRecovered {
        self.transaction.clone()
    }
}

/// Represents the current status of the pool.
#[derive(Debug, Clone, Default)]
pub struct PoolSize {
    /// Number of transactions in the _pending_ sub-pool.
    pub pending: usize,
    /// Reported size of transactions in the _pending_ sub-pool.
    pub pending_size: usize,
    /// Number of transactions in the _basefee_ pool.
    pub basefee: usize,
    /// Reported size of transactions in the _basefee_ sub-pool.
    pub basefee_size: usize,
    /// Number of transactions in the _queued_ sub-pool.
    pub queued: usize,
    /// Reported size of transactions in the _queued_ sub-pool.
    pub queued_size: usize,
    /// Number of all transactions of all sub-pools
    ///
    /// Note: this is the sum of ```pending + basefee + queued```
    pub total: usize,
}

/// Represents the current status of the pool.
#[derive(Debug, Clone, Copy, Eq, PartialEq)]
pub struct BlockInfo {
    /// Hash for the currently tracked block.
    pub last_seen_block_hash: H256,
    /// Current the currently tracked block.
    pub last_seen_block_number: u64,
    /// Currently enforced base fee: the threshold for the basefee sub-pool.
    ///
    /// Note: this is the derived base fee of the _next_ block that builds on the clock the pool is
    /// currently tracking.
    pub pending_basefee: u64,
}

/// The limit to enforce for [TransactionPool::get_pooled_transaction_elements].
#[derive(Debug, Clone, Copy, Eq, PartialEq)]
pub enum GetPooledTransactionLimit {
    /// No limit, return all transactions.
    None,
    /// Enforce a size limit on the returned transactions, for example 2MB
    SizeSoftLimit(usize),
}

impl GetPooledTransactionLimit {
    /// Returns true if the given size exceeds the limit.
    #[inline]
    pub fn exceeds(&self, size: usize) -> bool {
        match self {
            GetPooledTransactionLimit::None => false,
            GetPooledTransactionLimit::SizeSoftLimit(limit) => size > *limit,
        }
    }
}

/// A Stream that yields full transactions the subpool
#[must_use = "streams do nothing unless polled"]
#[derive(Debug)]
pub struct NewSubpoolTransactionStream<Tx: PoolTransaction> {
    st: Receiver<NewTransactionEvent<Tx>>,
    subpool: SubPool,
}

// === impl NewSubpoolTransactionStream ===

impl<Tx: PoolTransaction> NewSubpoolTransactionStream<Tx> {
    /// Create a new stream that yields full transactions from the subpool
    pub fn new(st: Receiver<NewTransactionEvent<Tx>>, subpool: SubPool) -> Self {
        Self { st, subpool }
    }
}

impl<Tx: PoolTransaction> Stream for NewSubpoolTransactionStream<Tx> {
    type Item = NewTransactionEvent<Tx>;

    fn poll_next(mut self: Pin<&mut Self>, cx: &mut Context<'_>) -> Poll<Option<Self::Item>> {
        loop {
            match ready!(self.st.poll_recv(cx)) {
                Some(event) => {
                    if event.subpool == self.subpool {
                        return Poll::Ready(Some(event))
                    }
                }
                None => return Poll::Ready(None),
            }
        }
    }
}<|MERGE_RESOLUTION|>--- conflicted
+++ resolved
@@ -661,11 +661,7 @@
 /// This type is essentially a wrapper around [TransactionSignedEcRecovered] with additional fields
 /// derived from the transaction that are frequently used by the pools for ordering.
 #[derive(Debug, Clone, PartialEq, Eq)]
-<<<<<<< HEAD
-pub struct PooledTransaction {
-=======
 pub struct EthPooledTransaction {
->>>>>>> 863cc166
     /// EcRecovered transaction info
     pub(crate) transaction: TransactionSignedEcRecovered,
 
