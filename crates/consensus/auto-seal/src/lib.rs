//! A [Consensus] implementation for local testing purposes
//! that automatically seals blocks.
//!
//! The Mining task polls a [MiningMode], and will return a list of transactions that are ready to
//! be mined.
//!
//! These downloaders poll the miner, assemble the block, and return transactions that are ready to
//! be mined.

#![doc(
    html_logo_url = "https://raw.githubusercontent.com/paradigmxyz/reth/main/assets/reth-docs.png",
    html_favicon_url = "https://avatars0.githubusercontent.com/u/97369466?s=256",
    issue_tracker_base_url = "https://github.com/paradigmxyz/reth/issues/"
)]
#![cfg_attr(not(test), warn(unused_crate_dependencies))]
#![cfg_attr(docsrs, feature(doc_cfg, doc_auto_cfg))]

use reth_beacon_consensus::BeaconEngineMessage;
use reth_consensus::{Consensus, ConsensusError};
use reth_engine_primitives::EngineTypes;
use reth_interfaces::executor::{BlockExecutionError, BlockValidationError};
use reth_primitives::{
    constants::{EMPTY_TRANSACTIONS, ETHEREUM_BLOCK_GAS_LIMIT},
    eip4844::calculate_excess_blob_gas,
<<<<<<< HEAD
    proofs, Block, BlockBody, BlockHash, BlockHashOrNumber, BlockNumber, ChainSpec, Header,
    Receipts, Requests, SealedBlock, SealedHeader, TransactionSigned, Withdrawals, B256, U256,
=======
    proofs, Block, BlockBody, BlockHash, BlockHashOrNumber, BlockNumber, BlockWithSenders,
    ChainSpec, Header, Receipt, Receipts, SealedBlock, SealedHeader, TransactionSigned,
    Withdrawals, B256, U256,
>>>>>>> f45ca747
};
use reth_provider::{
    BlockReaderIdExt, BundleStateWithReceipts, CanonStateNotificationSender, StateProviderFactory,
    StateRootProvider,
};
use reth_revm::database::StateProviderDatabase;
use reth_transaction_pool::TransactionPool;
use std::{
    collections::HashMap,
    sync::Arc,
    time::{SystemTime, UNIX_EPOCH},
};
use tokio::sync::{mpsc::UnboundedSender, RwLock, RwLockReadGuard, RwLockWriteGuard};
use tracing::trace;

mod client;
mod mode;
mod task;

pub use crate::client::AutoSealClient;
pub use mode::{FixedBlockTimeMiner, MiningMode, ReadyTransactionMiner};
use reth_evm::execute::{BlockExecutionOutput, BlockExecutorProvider, Executor};
pub use task::MiningTask;

/// A consensus implementation intended for local development and testing purposes.
#[derive(Debug, Clone)]
#[allow(dead_code)]
pub struct AutoSealConsensus {
    /// Configuration
    chain_spec: Arc<ChainSpec>,
}

impl AutoSealConsensus {
    /// Create a new instance of [AutoSealConsensus]
    pub fn new(chain_spec: Arc<ChainSpec>) -> Self {
        Self { chain_spec }
    }
}

impl Consensus for AutoSealConsensus {
    fn validate_header(&self, _header: &SealedHeader) -> Result<(), ConsensusError> {
        Ok(())
    }

    fn validate_header_against_parent(
        &self,
        _header: &SealedHeader,
        _parent: &SealedHeader,
    ) -> Result<(), ConsensusError> {
        Ok(())
    }

    fn validate_header_with_total_difficulty(
        &self,
        _header: &Header,
        _total_difficulty: U256,
    ) -> Result<(), ConsensusError> {
        Ok(())
    }

    fn validate_block_pre_execution(&self, _block: &SealedBlock) -> Result<(), ConsensusError> {
        Ok(())
    }

    fn validate_block_post_execution(
        &self,
        _block: &BlockWithSenders,
        _receipts: &[Receipt],
    ) -> Result<(), ConsensusError> {
        Ok(())
    }
}

/// Builder type for configuring the setup
#[derive(Debug)]
pub struct AutoSealBuilder<Client, Pool, Engine: EngineTypes, EvmConfig> {
    client: Client,
    consensus: AutoSealConsensus,
    pool: Pool,
    mode: MiningMode,
    storage: Storage,
    to_engine: UnboundedSender<BeaconEngineMessage<Engine>>,
    canon_state_notification: CanonStateNotificationSender,
    evm_config: EvmConfig,
}

// === impl AutoSealBuilder ===

impl<Client, Pool, Engine, EvmConfig> AutoSealBuilder<Client, Pool, Engine, EvmConfig>
where
    Client: BlockReaderIdExt,
    Pool: TransactionPool,
    Engine: EngineTypes,
{
    /// Creates a new builder instance to configure all parts.
    pub fn new(
        chain_spec: Arc<ChainSpec>,
        client: Client,
        pool: Pool,
        to_engine: UnboundedSender<BeaconEngineMessage<Engine>>,
        canon_state_notification: CanonStateNotificationSender,
        mode: MiningMode,
        evm_config: EvmConfig,
    ) -> Self {
        let latest_header = client
            .latest_header()
            .ok()
            .flatten()
            .unwrap_or_else(|| chain_spec.sealed_genesis_header());

        Self {
            storage: Storage::new(latest_header),
            client,
            consensus: AutoSealConsensus::new(chain_spec),
            pool,
            mode,
            to_engine,
            canon_state_notification,
            evm_config,
        }
    }

    /// Sets the [MiningMode] it operates in, default is [MiningMode::Auto]
    pub fn mode(mut self, mode: MiningMode) -> Self {
        self.mode = mode;
        self
    }

    /// Consumes the type and returns all components
    #[track_caller]
    pub fn build(
        self,
    ) -> (AutoSealConsensus, AutoSealClient, MiningTask<Client, Pool, EvmConfig, Engine>) {
        let Self {
            client,
            consensus,
            pool,
            mode,
            storage,
            to_engine,
            canon_state_notification,
            evm_config,
        } = self;
        let auto_client = AutoSealClient::new(storage.clone());
        let task = MiningTask::new(
            Arc::clone(&consensus.chain_spec),
            mode,
            to_engine,
            canon_state_notification,
            storage,
            client,
            pool,
            evm_config,
        );
        (consensus, auto_client, task)
    }
}

/// In memory storage
#[derive(Debug, Clone, Default)]
pub(crate) struct Storage {
    inner: Arc<RwLock<StorageInner>>,
}

// == impl Storage ===

impl Storage {
    /// Initializes the [Storage] with the given best block. This should be initialized with the
    /// highest block in the chain, if there is a chain already stored on-disk.
    fn new(best_block: SealedHeader) -> Self {
        let (header, best_hash) = best_block.split();
        let mut storage = StorageInner {
            best_hash,
            total_difficulty: header.difficulty,
            best_block: header.number,
            ..Default::default()
        };
        storage.headers.insert(header.number, header);
        storage.bodies.insert(best_hash, BlockBody::default());
        Self { inner: Arc::new(RwLock::new(storage)) }
    }

    /// Returns the write lock of the storage
    pub(crate) async fn write(&self) -> RwLockWriteGuard<'_, StorageInner> {
        self.inner.write().await
    }

    /// Returns the read lock of the storage
    pub(crate) async fn read(&self) -> RwLockReadGuard<'_, StorageInner> {
        self.inner.read().await
    }
}

/// In-memory storage for the chain the auto seal engine is building.
#[derive(Default, Debug)]
pub(crate) struct StorageInner {
    /// Headers buffered for download.
    pub(crate) headers: HashMap<BlockNumber, Header>,
    /// A mapping between block hash and number.
    pub(crate) hash_to_number: HashMap<BlockHash, BlockNumber>,
    /// Bodies buffered for download.
    pub(crate) bodies: HashMap<BlockHash, BlockBody>,
    /// Tracks best block
    pub(crate) best_block: u64,
    /// Tracks hash of best block
    pub(crate) best_hash: B256,
    /// The total difficulty of the chain until this block
    pub(crate) total_difficulty: U256,
}

// === impl StorageInner ===

impl StorageInner {
    /// Returns the block hash for the given block number if it exists.
    pub(crate) fn block_hash(&self, num: u64) -> Option<BlockHash> {
        self.hash_to_number.iter().find_map(|(k, v)| num.eq(v).then_some(*k))
    }

    /// Returns the matching header if it exists.
    pub(crate) fn header_by_hash_or_number(
        &self,
        hash_or_num: BlockHashOrNumber,
    ) -> Option<Header> {
        let num = match hash_or_num {
            BlockHashOrNumber::Hash(hash) => self.hash_to_number.get(&hash).copied()?,
            BlockHashOrNumber::Number(num) => num,
        };
        self.headers.get(&num).cloned()
    }

    /// Inserts a new header+body pair
    pub(crate) fn insert_new_block(&mut self, mut header: Header, body: BlockBody) {
        header.number = self.best_block + 1;
        header.parent_hash = self.best_hash;

        self.best_hash = header.hash_slow();
        self.best_block = header.number;
        self.total_difficulty += header.difficulty;

        trace!(target: "consensus::auto", num=self.best_block, hash=?self.best_hash, "inserting new block");
        self.headers.insert(header.number, header);
        self.bodies.insert(self.best_hash, body);
        self.hash_to_number.insert(self.best_hash, self.best_block);
    }

    /// Fills in pre-execution header fields based on the current best block and given
    /// transactions.
    pub(crate) fn build_header_template(
        &self,
        transactions: &[TransactionSigned],
        ommers: &[Header],
        withdrawals: Option<&Withdrawals>,
        requests: Option<&Requests>,
        chain_spec: Arc<ChainSpec>,
    ) -> Header {
        let timestamp = SystemTime::now().duration_since(UNIX_EPOCH).unwrap_or_default().as_secs();

        // check previous block for base fee
        let base_fee_per_gas = self.headers.get(&self.best_block).and_then(|parent| {
            parent.next_block_base_fee(chain_spec.base_fee_params_at_timestamp(timestamp))
        });

        let blob_gas_used = if chain_spec.is_cancun_active_at_timestamp(timestamp) {
            let mut sum_blob_gas_used = 0;
            for tx in transactions {
                if let Some(blob_tx) = tx.transaction.as_eip4844() {
                    sum_blob_gas_used += blob_tx.blob_gas();
                }
            }
            Some(sum_blob_gas_used)
        } else {
            None
        };

        let mut header = Header {
            parent_hash: self.best_hash,
            ommers_hash: proofs::calculate_ommers_root(ommers),
            beneficiary: Default::default(),
            state_root: Default::default(),
            transactions_root: Default::default(),
            receipts_root: Default::default(),
            withdrawals_root: withdrawals.map(|w| proofs::calculate_withdrawals_root(w)),
            logs_bloom: Default::default(),
            difficulty: U256::from(2),
            number: self.best_block + 1,
            gas_limit: ETHEREUM_BLOCK_GAS_LIMIT,
            gas_used: 0,
            timestamp,
            mix_hash: Default::default(),
            nonce: 0,
            base_fee_per_gas,
            blob_gas_used,
            excess_blob_gas: None,
            extra_data: Default::default(),
            parent_beacon_block_root: None,
            requests_root: requests.map(|r| proofs::calculate_requests_root(&r.0)),
        };

        if chain_spec.is_cancun_active_at_timestamp(timestamp) {
            let parent = self.headers.get(&self.best_block);
            header.parent_beacon_block_root =
                parent.and_then(|parent| parent.parent_beacon_block_root);
            header.blob_gas_used = Some(0);

            let (parent_excess_blob_gas, parent_blob_gas_used) = match parent {
                Some(parent_block)
                    if chain_spec.is_cancun_active_at_timestamp(parent_block.timestamp) =>
                {
                    (
                        parent_block.excess_blob_gas.unwrap_or_default(),
                        parent_block.blob_gas_used.unwrap_or_default(),
                    )
                }
                _ => (0, 0),
            };
            header.excess_blob_gas =
                Some(calculate_excess_blob_gas(parent_excess_blob_gas, parent_blob_gas_used))
        }

        header.transactions_root = if transactions.is_empty() {
            EMPTY_TRANSACTIONS
        } else {
            proofs::calculate_transaction_root(transactions)
        };

        header
    }

    /// Builds and executes a new block with the given transactions, on the provided executor.
    ///
    /// This returns the header of the executed block, as well as the poststate from execution.
    #[allow(clippy::too_many_arguments)]
    pub(crate) fn build_and_execute<Provider, Executor>(
        &mut self,
        transactions: Vec<TransactionSigned>,
        ommers: Vec<Header>,
        withdrawals: Option<Withdrawals>,
        requests: Option<Requests>,
        provider: &Provider,
        chain_spec: Arc<ChainSpec>,
        executor: &Executor,
    ) -> Result<(SealedHeader, BundleStateWithReceipts), BlockExecutionError>
    where
        Executor: BlockExecutorProvider,
        Provider: StateProviderFactory,
    {
        let header = self.build_header_template(
            &transactions,
            &ommers,
            withdrawals.as_ref(),
            requests.as_ref(),
            chain_spec,
        );

<<<<<<< HEAD
        // todo(onbjerg): when we rewrite this, add support for requests
        let mut block = Block {
=======
        let block = Block {
>>>>>>> f45ca747
            header,
            body: transactions,
            ommers: ommers.clone(),
            withdrawals: withdrawals.clone(),
            requests: requests.clone(),
        }
        .with_recovered_senders()
        .ok_or(BlockExecutionError::Validation(BlockValidationError::SenderRecoveryError))?;

        trace!(target: "consensus::auto", transactions=?&block.body, "executing transactions");

        let mut db = StateProviderDatabase::new(
            provider.latest().map_err(BlockExecutionError::LatestBlock)?,
        );

        // execute the block
        let BlockExecutionOutput { state, receipts, .. } =
            executor.executor(&mut db).execute((&block, U256::ZERO).into())?;
        let bundle_state = BundleStateWithReceipts::new(
            state,
            Receipts::from_block_receipt(receipts),
            block.number,
        );

        // todo(onbjerg): we should not pass requests around as this is building a block, which
        // means we need to extract the requests from the execution output and compute the requests
        // root here

        let Block { mut header, body, .. } = block.block;
        let body = BlockBody { transactions: body, ommers, withdrawals, requests };

        trace!(target: "consensus::auto", ?bundle_state, ?header, ?body, "executed block, calculating state root and completing header");

        // calculate the state root
        header.state_root = db.state_root(bundle_state.state())?;
        trace!(target: "consensus::auto", root=?header.state_root, ?body, "calculated root");

        // finally insert into storage
        self.insert_new_block(header.clone(), body);

        // set new header with hash that should have been updated by insert_new_block
        let new_header = header.seal(self.best_hash);

        Ok((new_header, bundle_state))
    }
}<|MERGE_RESOLUTION|>--- conflicted
+++ resolved
@@ -22,14 +22,9 @@
 use reth_primitives::{
     constants::{EMPTY_TRANSACTIONS, ETHEREUM_BLOCK_GAS_LIMIT},
     eip4844::calculate_excess_blob_gas,
-<<<<<<< HEAD
-    proofs, Block, BlockBody, BlockHash, BlockHashOrNumber, BlockNumber, ChainSpec, Header,
-    Receipts, Requests, SealedBlock, SealedHeader, TransactionSigned, Withdrawals, B256, U256,
-=======
     proofs, Block, BlockBody, BlockHash, BlockHashOrNumber, BlockNumber, BlockWithSenders,
-    ChainSpec, Header, Receipt, Receipts, SealedBlock, SealedHeader, TransactionSigned,
+    ChainSpec, Header, Receipt, Receipts, Requests, SealedBlock, SealedHeader, TransactionSigned,
     Withdrawals, B256, U256,
->>>>>>> f45ca747
 };
 use reth_provider::{
     BlockReaderIdExt, BundleStateWithReceipts, CanonStateNotificationSender, StateProviderFactory,
@@ -384,12 +379,8 @@
             chain_spec,
         );
 
-<<<<<<< HEAD
         // todo(onbjerg): when we rewrite this, add support for requests
-        let mut block = Block {
-=======
         let block = Block {
->>>>>>> f45ca747
             header,
             body: transactions,
             ommers: ommers.clone(),
