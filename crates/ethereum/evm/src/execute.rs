--- conflicted
+++ resolved
@@ -4,11 +4,8 @@
     dao_fork::{DAO_HARDFORK_BENEFICIARY, DAO_HARDKFORK_ACCOUNTS},
     EthEvmConfig,
 };
-<<<<<<< HEAD
 use alloy_consensus::Request;
-=======
 use reth_ethereum_consensus::validate_block_post_execution;
->>>>>>> f45ca747
 use reth_evm::{
     execute::{
         BatchBlockExecutionOutput, BatchExecutor, BlockExecutionInput, BlockExecutionOutput,
@@ -204,17 +201,6 @@
             );
         }
 
-<<<<<<< HEAD
-        // Check if gas used matches the value set in header.
-        if block.gas_used != cumulative_gas_used {
-            let receipts = Receipts::from_block_receipt(receipts);
-            return Err(BlockValidationError::BlockGasUsed {
-                gas: GotExpected { got: cumulative_gas_used, expected: block.gas_used },
-                gas_spent_by_tx: receipts.gas_spent_by_tx()?,
-            }
-            .into())
-        }
-
         // Collect all EIP-6110 deposits
         let deposit_requests =
             crate::eip6110::parse_deposits_from_receipts(&self.chain_spec, &receipts)?;
@@ -226,9 +212,6 @@
         let requests = [deposit_requests, withdrawal_requests].concat();
 
         Ok(EthExecuteOutput { receipts, requests, gas_used: cumulative_gas_used })
-=======
-        Ok((receipts, cumulative_gas_used))
->>>>>>> f45ca747
     }
 }
 
@@ -311,26 +294,7 @@
         // 3. apply post execution changes
         self.post_execution(block, total_difficulty)?;
 
-<<<<<<< HEAD
-        // Before Byzantium, receipts contained state root that would mean that expensive
-        // operation as hashing that is required for state root got calculated in every
-        // transaction This was replaced with is_success flag.
-        // See more about EIP here: https://eips.ethereum.org/EIPS/eip-658
-        if self.chain_spec().is_byzantium_active_at_block(block.header.number) {
-            if let Err(error) = verify_receipts(
-                block.header.receipts_root,
-                block.header.logs_bloom,
-                receipts.iter(),
-            ) {
-                debug!(target: "evm", %error, ?receipts, "receipts verification failed");
-                return Err(error)
-            };
-        }
-
         Ok(EthExecuteOutput { receipts, requests, gas_used })
-=======
-        Ok((receipts, gas_used))
->>>>>>> f45ca747
     }
 
     /// Apply settings before a new block is executed.
@@ -398,12 +362,8 @@
     /// State changes are committed to the database.
     fn execute(mut self, input: Self::Input<'_>) -> Result<Self::Output, Self::Error> {
         let BlockExecutionInput { block, total_difficulty } = input;
-<<<<<<< HEAD
         let EthExecuteOutput { receipts, requests, gas_used } =
-            self.execute_and_verify(block, total_difficulty)?;
-=======
-        let (receipts, gas_used) = self.execute_without_verification(block, total_difficulty)?;
->>>>>>> f45ca747
+            self.execute_without_verification(block, total_difficulty)?;
 
         // NOTE: we need to merge keep the reverts for the bundle retention
         self.state.merge_transitions(BundleRetention::Reverts);
@@ -445,15 +405,10 @@
 
     fn execute_and_verify_one(&mut self, input: Self::Input<'_>) -> Result<(), Self::Error> {
         let BlockExecutionInput { block, total_difficulty } = input;
-<<<<<<< HEAD
         let EthExecuteOutput { receipts, requests, gas_used: _ } =
-            self.executor.execute_and_verify(block, total_difficulty)?;
-=======
-        let (receipts, _gas_used) =
             self.executor.execute_without_verification(block, total_difficulty)?;
 
         validate_block_post_execution(block, self.executor.chain_spec(), &receipts)?;
->>>>>>> f45ca747
 
         // prepare the state according to the prune mode
         let retention = self.batch_record.bundle_retention(block.number);
@@ -1003,7 +958,7 @@
 
         // attempt to execute an empty block, this should not fail
         executor
-            .execute_and_verify(
+            .execute_without_verification(
                 &BlockWithSenders {
                     block: Block {
                         header,
@@ -1046,7 +1001,7 @@
 
         // attempt to execute genesis block, this should not fail
         executor
-            .execute_and_verify(
+            .execute_without_verification(
                 &BlockWithSenders {
                     block: Block {
                         header,
@@ -1090,7 +1045,7 @@
 
         // attempt to execute the fork activation block, this should not fail
         executor
-            .execute_and_verify(
+            .execute_without_verification(
                 &BlockWithSenders {
                     block: Block {
                         header,
@@ -1147,7 +1102,7 @@
 
         // attempt to execute the fork activation block, this should not fail
         executor
-            .execute_and_verify(
+            .execute_without_verification(
                 &BlockWithSenders {
                     block: Block {
                         header,
@@ -1195,7 +1150,7 @@
 
         // attempt to execute the genesis block, this should not fail
         executor
-            .execute_and_verify(
+            .execute_without_verification(
                 &BlockWithSenders {
                     block: Block {
                         header,
@@ -1219,7 +1174,7 @@
         // attempt to execute block 1, this should not fail
         let header = Header { timestamp: 1, number: 1, ..Header::default() };
         executor
-            .execute_and_verify(
+            .execute_without_verification(
                 &BlockWithSenders {
                     block: Block {
                         header,
@@ -1247,7 +1202,7 @@
         // attempt to execute block 2, this should not fail
         let header = Header { timestamp: 1, number: 2, ..Header::default() };
         executor
-            .execute_and_verify(
+            .execute_without_verification(
                 &BlockWithSenders {
                     block: Block {
                         header,
