use std::sync::Arc;

<<<<<<< HEAD
use reth_provider::{BlockReaderIdExt, CanonStateSubscriptions, ChainSpecProvider};
use reth_rpc::eth::{
    servers::{FullEthApiServer, UpdateRawTxForwarder},
    EthApiServer, EthFilter, EthFilterConfig, EthPubSub, EthStateCache, EthStateCacheConfig,
    FeeHistoryCache, FeeHistoryCacheConfig, GasPriceOracle, GasPriceOracleConfig,
    RPC_DEFAULT_GAS_CAP,
=======
use reth_evm::ConfigureEvm;
use reth_network_api::{NetworkInfo, Peers};
use reth_provider::{
    AccountReader, BlockReaderIdExt, CanonStateSubscriptions, ChainSpecProvider, ChangeSetReader,
    EvmEnvProvider, StateProviderFactory,
};
use reth_rpc::eth::{
    cache::cache_new_blocks_task, fee_history::fee_history_cache_new_blocks_task,
    servers::RawTransactionForwarder, EthApi, EthFilter, EthFilterConfig, EthPubSub, EthStateCache,
    EthStateCacheConfig, FeeHistoryCache, FeeHistoryCacheConfig, GasPriceOracle,
    GasPriceOracleConfig, RPC_DEFAULT_GAS_CAP,
>>>>>>> 715ede03
};
use reth_rpc_server_types::constants::{
    default_max_tracing_requests, DEFAULT_MAX_BLOCKS_PER_FILTER, DEFAULT_MAX_LOGS_PER_RESPONSE,
};
<<<<<<< HEAD
use reth_tasks::TaskSpawner;
use serde::{Deserialize, Serialize};

use crate::{fee_history_cache_new_blocks_task, RawTransactionForwarder};
=======
use reth_tasks::{pool::BlockingTaskPool, TaskSpawner};
use reth_transaction_pool::TransactionPool;
use serde::{Deserialize, Serialize};

use crate::RpcModuleConfig;
>>>>>>> 715ede03

/// All handlers for the `eth` namespace
#[derive(Debug, Clone)]
pub struct EthHandlers<Provider, Pool, Network, Events, EthApi> {
    /// Main `eth_` request handler
    pub api: EthApi,
    /// The async caching layer used by the eth handlers
    pub cache: EthStateCache,
    /// Polling based filter handler available on all transports
    pub filter: EthFilter<Provider, Pool>,
    /// Handler for subscriptions only available for transports that support it (ws, ipc)
    pub pubsub: EthPubSub<Provider, Pool, Events, Network>,
}

/// Configuration for `EthHandlersBuilder`
#[derive(Clone, Debug)]
pub(crate) struct EthHandlersConfig<Provider, Pool, Network, Tasks, Events, EvmConfig> {
    /// The provider for blockchain data, responsible for reading blocks, accounts, state, etc.
    pub(crate) provider: Provider,
    /// The transaction pool for managing pending transactions.
    pub(crate) pool: Pool,
    /// The network information, handling peer connections and network state.
    pub(crate) network: Network,
    /// The task executor for spawning asynchronous tasks.
    pub(crate) executor: Tasks,
    /// The event subscriptions for canonical state changes.
    pub(crate) events: Events,
    /// The EVM configuration for Ethereum Virtual Machine settings.
    pub(crate) evm_config: EvmConfig,
    /// An optional forwarder for raw transactions.
    pub(crate) eth_raw_transaction_forwarder: Option<Arc<dyn RawTransactionForwarder>>,
}

/// Represents the builder for the `EthHandlers` struct, used to configure and create instances of
/// `EthHandlers`.
#[derive(Debug, Clone)]
pub(crate) struct EthHandlersBuilder<Provider, Pool, Network, Tasks, Events, EvmConfig> {
    eth_handlers_config: EthHandlersConfig<Provider, Pool, Network, Tasks, Events, EvmConfig>,
    /// Configuration for the RPC module
    rpc_config: RpcModuleConfig,
}

impl<Provider, Pool, Network, Tasks, Events, EvmConfig>
    EthHandlersBuilder<Provider, Pool, Network, Tasks, Events, EvmConfig>
where
    Provider: BlockReaderIdExt
        + AccountReader
        + StateProviderFactory
        + EvmEnvProvider
        + ChainSpecProvider
        + ChangeSetReader
        + Clone
        + Unpin
        + 'static,
    Pool: TransactionPool + Clone + 'static,
    Network: NetworkInfo + Peers + Clone + 'static,
    Tasks: TaskSpawner + Clone + 'static,
    Events: CanonStateSubscriptions + Clone + 'static,
    EvmConfig: ConfigureEvm + 'static,
{
    /// Creates a new `EthHandlersBuilder` with the provided components.
    pub(crate) const fn new(
        eth_handlers_config: EthHandlersConfig<Provider, Pool, Network, Tasks, Events, EvmConfig>,
        rpc_config: RpcModuleConfig,
    ) -> Self {
        Self { eth_handlers_config, rpc_config }
    }

    /// Builds and returns an `EthHandlers` instance.
    pub(crate) fn build(self) -> EthHandlers<Provider, Pool, Network, Events, EvmConfig> {
        // Initialize the cache
        let cache = self.init_cache();

        // Initialize the fee history cache
        let fee_history_cache = self.init_fee_history_cache(&cache);

        // Spawn background tasks for cache
        self.spawn_cache_tasks(&cache, &fee_history_cache);

        // Initialize the gas oracle
        let gas_oracle = self.init_gas_oracle(&cache);

        // Initialize the blocking task pool
        let blocking_task_pool = self.init_blocking_task_pool();

        // Initialize the Eth API
        let api = self.init_api(&cache, gas_oracle, &fee_history_cache, &blocking_task_pool);

        // Initialize the filter
        let filter = self.init_filter(&cache);

        // Initialize the pubsub
        let pubsub = self.init_pubsub();

        EthHandlers { api, cache, filter, pubsub, blocking_task_pool }
    }

    /// Initializes the `EthStateCache`.
    fn init_cache(&self) -> EthStateCache {
        EthStateCache::spawn_with(
            self.eth_handlers_config.provider.clone(),
            self.rpc_config.eth.cache.clone(),
            self.eth_handlers_config.executor.clone(),
            self.eth_handlers_config.evm_config.clone(),
        )
    }

    /// Initializes the `FeeHistoryCache`.
    fn init_fee_history_cache(&self, cache: &EthStateCache) -> FeeHistoryCache {
        FeeHistoryCache::new(cache.clone(), self.rpc_config.eth.fee_history_cache.clone())
    }

    /// Spawns background tasks for updating caches.
    fn spawn_cache_tasks(&self, cache: &EthStateCache, fee_history_cache: &FeeHistoryCache) {
        // Get the stream of new canonical blocks
        let new_canonical_blocks = self.eth_handlers_config.events.canonical_state_stream();

        // Clone the cache for the task
        let cache_clone = cache.clone();

        // Spawn a critical task to update the cache with new blocks
        self.eth_handlers_config.executor.spawn_critical(
            "cache canonical blocks task",
            Box::pin(async move {
                cache_new_blocks_task(cache_clone, new_canonical_blocks).await;
            }),
        );

        // Get another stream of new canonical blocks
        let new_canonical_blocks = self.eth_handlers_config.events.canonical_state_stream();

        // Clone the fee history cache for the task
        let fhc_clone = fee_history_cache.clone();

        // Clone the provider for the task
        let provider_clone = self.eth_handlers_config.provider.clone();

        // Spawn a critical task to update the fee history cache with new blocks
        self.eth_handlers_config.executor.spawn_critical(
            "cache canonical blocks for fee history task",
            Box::pin(async move {
                fee_history_cache_new_blocks_task(fhc_clone, new_canonical_blocks, provider_clone)
                    .await;
            }),
        );
    }

    /// Initializes the `GasPriceOracle`.
    fn init_gas_oracle(&self, cache: &EthStateCache) -> GasPriceOracle<Provider> {
        GasPriceOracle::new(
            self.eth_handlers_config.provider.clone(),
            self.rpc_config.eth.gas_oracle.clone(),
            cache.clone(),
        )
    }

    /// Initializes the `BlockingTaskPool`.
    fn init_blocking_task_pool(&self) -> BlockingTaskPool {
        BlockingTaskPool::build().expect("failed to build tracing pool")
    }

    /// Initializes the `EthApi`.
    fn init_api(
        &self,
        cache: &EthStateCache,
        gas_oracle: GasPriceOracle<Provider>,
        fee_history_cache: &FeeHistoryCache,
        blocking_task_pool: &BlockingTaskPool,
    ) -> EthApi<Provider, Pool, Network, EvmConfig> {
        EthApi::with_spawner(
            self.eth_handlers_config.provider.clone(),
            self.eth_handlers_config.pool.clone(),
            self.eth_handlers_config.network.clone(),
            cache.clone(),
            gas_oracle,
            self.rpc_config.eth.rpc_gas_cap,
            Box::new(self.eth_handlers_config.executor.clone()),
            blocking_task_pool.clone(),
            fee_history_cache.clone(),
            self.eth_handlers_config.evm_config.clone(),
            self.eth_handlers_config.eth_raw_transaction_forwarder.clone(),
        )
    }

    /// Initializes the `EthFilter`.
    fn init_filter(&self, cache: &EthStateCache) -> EthFilter<Provider, Pool> {
        EthFilter::new(
            self.eth_handlers_config.provider.clone(),
            self.eth_handlers_config.pool.clone(),
            cache.clone(),
            self.rpc_config.eth.filter_config(),
            Box::new(self.eth_handlers_config.executor.clone()),
        )
    }

    /// Initializes the `EthPubSub`.
    fn init_pubsub(&self) -> EthPubSub<Provider, Pool, Events, Network> {
        EthPubSub::with_spawner(
            self.eth_handlers_config.provider.clone(),
            self.eth_handlers_config.pool.clone(),
            self.eth_handlers_config.events.clone(),
            self.eth_handlers_config.network.clone(),
            Box::new(self.eth_handlers_config.executor.clone()),
        )
    }
}

/// Additional config values for the eth namespace.
#[derive(Debug, Clone, Eq, PartialEq, Serialize, Deserialize)]
pub struct EthConfig {
    /// Settings for the caching layer
    pub cache: EthStateCacheConfig,
    /// Settings for the gas price oracle
    pub gas_oracle: GasPriceOracleConfig,
    /// The maximum number of tracing calls that can be executed in concurrently.
    pub max_tracing_requests: usize,
    /// Maximum number of blocks that could be scanned per filter request in `eth_getLogs` calls.
    pub max_blocks_per_filter: u64,
    /// Maximum number of logs that can be returned in a single response in `eth_getLogs` calls.
    pub max_logs_per_response: usize,
    /// Gas limit for `eth_call` and call tracing RPC methods.
    ///
    /// Defaults to [`RPC_DEFAULT_GAS_CAP`]
    pub rpc_gas_cap: u64,
    ///
    /// Sets TTL for stale filters
    pub stale_filter_ttl: std::time::Duration,
    /// Settings for the fee history cache
    pub fee_history_cache: FeeHistoryCacheConfig,
}

impl EthConfig {
    /// Returns the filter config for the `eth_filter` handler.
    pub fn filter_config(&self) -> EthFilterConfig {
        EthFilterConfig::default()
            .max_blocks_per_filter(self.max_blocks_per_filter)
            .max_logs_per_response(self.max_logs_per_response)
            .stale_filter_ttl(self.stale_filter_ttl)
    }
}

/// Default value for stale filter ttl
const DEFAULT_STALE_FILTER_TTL: std::time::Duration = std::time::Duration::from_secs(5 * 60);

impl Default for EthConfig {
    fn default() -> Self {
        Self {
            cache: EthStateCacheConfig::default(),
            gas_oracle: GasPriceOracleConfig::default(),
            max_tracing_requests: default_max_tracing_requests(),
            max_blocks_per_filter: DEFAULT_MAX_BLOCKS_PER_FILTER,
            max_logs_per_response: DEFAULT_MAX_LOGS_PER_RESPONSE,
            rpc_gas_cap: RPC_DEFAULT_GAS_CAP.into(),
            stale_filter_ttl: DEFAULT_STALE_FILTER_TTL,
            fee_history_cache: FeeHistoryCacheConfig::default(),
        }
    }
}

impl EthConfig {
    /// Configures the caching layer settings
    pub const fn state_cache(mut self, cache: EthStateCacheConfig) -> Self {
        self.cache = cache;
        self
    }

    /// Configures the gas price oracle settings
    pub const fn gpo_config(mut self, gas_oracle_config: GasPriceOracleConfig) -> Self {
        self.gas_oracle = gas_oracle_config;
        self
    }

    /// Configures the maximum number of tracing requests
    pub const fn max_tracing_requests(mut self, max_requests: usize) -> Self {
        self.max_tracing_requests = max_requests;
        self
    }

    /// Configures the maximum block length to scan per `eth_getLogs` request
    pub const fn max_blocks_per_filter(mut self, max_blocks: u64) -> Self {
        self.max_blocks_per_filter = max_blocks;
        self
    }

    /// Configures the maximum number of logs per response
    pub const fn max_logs_per_response(mut self, max_logs: usize) -> Self {
        self.max_logs_per_response = max_logs;
        self
    }

    /// Configures the maximum gas limit for `eth_call` and call tracing RPC methods
    pub const fn rpc_gas_cap(mut self, rpc_gas_cap: u64) -> Self {
        self.rpc_gas_cap = rpc_gas_cap;
        self
    }
}

/// Context for building the `eth` namespace server.
#[derive(Debug)]
pub struct EthApiBuilderCtx<'a, Provider, Pool, EvmConfig, Network, Tasks, Events> {
    /// Database handle.
    pub provider: Provider,
    /// Mempool handle.
    pub pool: Pool,
    /// Network handle.
    pub network: Network,
    /// EVM configuration.
    pub evm_config: EvmConfig,
    /// RPC config for `eth` namespace.
    pub config: &'a EthConfig,
    /// Runtime handle.
    pub executor: Box<Tasks>,
    /// Events handle.
    pub events: Events,
    /// RPC cache handle.
    pub cache: EthStateCache,
    /// Transaction forwarder used by `eth_sendRawTransaction` method.
    pub raw_transaction_forwarder: Option<Arc<dyn RawTransactionForwarder>>,
}

impl<'a, Provider, Pool, EvmConfig, Network, Tasks, Events>
    EthApiBuilderCtx<'a, Provider, Pool, EvmConfig, Network, Tasks, Events>
{
    /// Creates a new context for building the `eth` namespace server.
    #[allow(clippy::too_many_arguments)]
    pub fn new(
        provider: Provider,
        pool: Pool,
        network: Network,
        evm_config: EvmConfig,
        config: &'a EthConfig,
        executor: Box<Tasks>,
        events: Events,
        cache: EthStateCache,
        raw_transaction_forwarder: Option<Arc<dyn RawTransactionForwarder>>,
    ) -> Self {
        Self {
            provider,
            pool,
            network,
            evm_config,
            config,
            executor,
            events,
            cache,
            raw_transaction_forwarder,
        }
    }
}

/// Builds RPC server for `eth` namespace.
pub trait EthApiBuilder<Provider, Pool, EvmConfig, Network, Tasks, Events>: Clone + Copy {
    /// `eth` namespace RPC server type.
    type Server: EthApiServer + UpdateRawTxForwarder + Clone + FullEthApiServer;

    /// Builds the [`EthApiServer`]
    fn build(
        self,
        ctx: EthApiBuilderCtx<'_, Provider, Pool, EvmConfig, Network, Tasks, Events>,
    ) -> Self::Server;
}

/// Builds eth server component gas price oracle, for given context.
#[derive(Debug)]
pub struct GasPriceOracleBuilder;

impl GasPriceOracleBuilder {
    /// Builds a gas price oracle, for given context.
    pub fn build<Provider, Pool, EvmConfig, Network, Tasks, Events>(
        ctx: &EthApiBuilderCtx<'_, Provider, Pool, EvmConfig, Network, Tasks, Events>,
    ) -> GasPriceOracle<Provider>
    where
        Provider: BlockReaderIdExt + Clone,
    {
        GasPriceOracle::new(ctx.provider.clone(), ctx.config.gas_oracle.clone(), ctx.cache.clone())
    }
}

/// Builds eth server component fee history cache, for given context.
#[derive(Debug)]
pub struct FeeHistoryCacheBuilder;

impl FeeHistoryCacheBuilder {
    /// Builds a fee history cache, for given context.
    pub fn build<Provider, Pool, EvmConfig, Network, Tasks, Events>(
        ctx: &EthApiBuilderCtx<'_, Provider, Pool, EvmConfig, Network, Tasks, Events>,
    ) -> FeeHistoryCache
    where
        Provider: ChainSpecProvider + BlockReaderIdExt + Clone + 'static,
        Tasks: TaskSpawner,
        Events: CanonStateSubscriptions,
    {
        let fee_history_cache =
            FeeHistoryCache::new(ctx.cache.clone(), ctx.config.fee_history_cache.clone());

        let new_canonical_blocks = ctx.events.canonical_state_stream();
        let fhc = fee_history_cache.clone();
        let provider = ctx.provider.clone();
        ctx.executor.spawn_critical(
            "cache canonical blocks for fee history task",
            Box::pin(async move {
                fee_history_cache_new_blocks_task(fhc, new_canonical_blocks, provider).await;
            }),
        );

        fee_history_cache
    }
}<|MERGE_RESOLUTION|>--- conflicted
+++ resolved
@@ -1,13 +1,5 @@
 use std::sync::Arc;
 
-<<<<<<< HEAD
-use reth_provider::{BlockReaderIdExt, CanonStateSubscriptions, ChainSpecProvider};
-use reth_rpc::eth::{
-    servers::{FullEthApiServer, UpdateRawTxForwarder},
-    EthApiServer, EthFilter, EthFilterConfig, EthPubSub, EthStateCache, EthStateCacheConfig,
-    FeeHistoryCache, FeeHistoryCacheConfig, GasPriceOracle, GasPriceOracleConfig,
-    RPC_DEFAULT_GAS_CAP,
-=======
 use reth_evm::ConfigureEvm;
 use reth_network_api::{NetworkInfo, Peers};
 use reth_provider::{
@@ -15,27 +7,21 @@
     EvmEnvProvider, StateProviderFactory,
 };
 use reth_rpc::eth::{
-    cache::cache_new_blocks_task, fee_history::fee_history_cache_new_blocks_task,
-    servers::RawTransactionForwarder, EthApi, EthFilter, EthFilterConfig, EthPubSub, EthStateCache,
+    cache::cache_new_blocks_task,
+    fee_history::fee_history_cache_new_blocks_task,
+    servers::{FullEthApiServer, RawTransactionForwarder, UpdateRawTxForwarder},
+    EthApi, EthApiServer, EthFilter, EthFilterConfig, EthPubSub, EthStateCache,
     EthStateCacheConfig, FeeHistoryCache, FeeHistoryCacheConfig, GasPriceOracle,
     GasPriceOracleConfig, RPC_DEFAULT_GAS_CAP,
->>>>>>> 715ede03
 };
 use reth_rpc_server_types::constants::{
     default_max_tracing_requests, DEFAULT_MAX_BLOCKS_PER_FILTER, DEFAULT_MAX_LOGS_PER_RESPONSE,
 };
-<<<<<<< HEAD
-use reth_tasks::TaskSpawner;
-use serde::{Deserialize, Serialize};
-
-use crate::{fee_history_cache_new_blocks_task, RawTransactionForwarder};
-=======
 use reth_tasks::{pool::BlockingTaskPool, TaskSpawner};
 use reth_transaction_pool::TransactionPool;
 use serde::{Deserialize, Serialize};
 
 use crate::RpcModuleConfig;
->>>>>>> 715ede03
 
 /// All handlers for the `eth` namespace
 #[derive(Debug, Clone)]
@@ -51,6 +37,7 @@
 }
 
 /// Configuration for `EthHandlersBuilder`
+#[allow(dead_code)]
 #[derive(Clone, Debug)]
 pub(crate) struct EthHandlersConfig<Provider, Pool, Network, Tasks, Events, EvmConfig> {
     /// The provider for blockchain data, responsible for reading blocks, accounts, state, etc.
@@ -105,7 +92,10 @@
     }
 
     /// Builds and returns an `EthHandlers` instance.
-    pub(crate) fn build(self) -> EthHandlers<Provider, Pool, Network, Events, EvmConfig> {
+    pub(crate) fn build(
+        self,
+    ) -> EthHandlers<Provider, Pool, Network, Events, EthApi<Provider, Pool, Network, EvmConfig>>
+    {
         // Initialize the cache
         let cache = self.init_cache();
 
@@ -130,7 +120,7 @@
         // Initialize the pubsub
         let pubsub = self.init_pubsub();
 
-        EthHandlers { api, cache, filter, pubsub, blocking_task_pool }
+        EthHandlers { api, cache, filter, pubsub }
     }
 
     /// Initializes the `EthStateCache`.
