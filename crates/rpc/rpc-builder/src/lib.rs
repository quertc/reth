//! Configure reth RPC.
//!
//! This crate contains several builder and config types that allow to configure the selection of
//! [`RethRpcModule`] specific to transports (ws, http, ipc).
//!
//! The [`RpcModuleBuilder`] is the main entrypoint for configuring all reth modules. It takes
//! instances of components required to start the servers, such as provider impls, network and
//! transaction pool. [`RpcModuleBuilder::build`] returns a [`TransportRpcModules`] which contains
//! the transport specific config (what APIs are available via this transport).
//!
//! The [`RpcServerConfig`] is used to configure the [`RpcServer`] type which contains all transport
//! implementations (http server, ws server, ipc server). [`RpcServer::start`] requires the
//! [`TransportRpcModules`] so it can start the servers with the configured modules.
//!
//! # Examples
//!
//! Configure only an http server with a selection of [`RethRpcModule`]s
//!
//! ```
//! use reth_ethereum_rpc::EthApiBuild;
//! use reth_evm::ConfigureEvm;
//! use reth_network_api::{NetworkInfo, Peers};
//! use reth_provider::{AccountReader, CanonStateSubscriptions, ChangeSetReader, FullRpcProvider};
//! use reth_rpc_builder::{
//!     RethRpcModule, RpcModuleBuilder, RpcServerConfig, ServerBuilder, TransportRpcModuleConfig,
//! };
//!
//! use reth_tasks::TokioTaskExecutor;
//! use reth_transaction_pool::TransactionPool;
//! pub async fn launch<Provider, Pool, Network, Events, EvmConfig>(
//!     provider: Provider,
//!     pool: Pool,
//!     network: Network,
//!     events: Events,
//!     evm_config: EvmConfig,
//! ) where
//!     Provider: FullRpcProvider + AccountReader + ChangeSetReader,
//!     Pool: TransactionPool + Clone + 'static,
//!     Network: NetworkInfo + Peers + Clone + 'static,
//!     Events: CanonStateSubscriptions + Clone + 'static,
//!     EvmConfig: ConfigureEvm,
//! {
//!     // configure the rpc module per transport
//!     let transports = TransportRpcModuleConfig::default().with_http(vec![
//!         RethRpcModule::Admin,
//!         RethRpcModule::Debug,
//!         RethRpcModule::Eth,
//!         RethRpcModule::Web3,
//!     ]);
//!     let transport_modules = RpcModuleBuilder::new(
//!         provider,
//!         pool,
//!         network,
//!         TokioTaskExecutor::default(),
//!         events,
//!         evm_config,
//!     )
//!     .build(transports, EthApiBuild);
//!     let handle = RpcServerConfig::default()
//!         .with_http(ServerBuilder::default())
//!         .start(transport_modules)
//!         .await
//!         .unwrap();
//! }
//! ```
//!
//! Configure a http and ws server with a separate auth server that handles the `engine_` API
//!
//!
//! ```
//! use reth_engine_primitives::EngineTypes;
//! use reth_ethereum_rpc::EthApiBuild;
//! use reth_evm::ConfigureEvm;
//! use reth_network_api::{NetworkInfo, Peers};
//! use reth_provider::{AccountReader, CanonStateSubscriptions, ChangeSetReader, FullRpcProvider};
//! use reth_rpc_api::EngineApiServer;
//! use reth_rpc_builder::{
//!     auth::AuthServerConfig, RethRpcModule, RpcModuleBuilder, RpcServerConfig,
//!     TransportRpcModuleConfig,
//! };
//! use reth_rpc_layer::JwtSecret;
//! use reth_tasks::TokioTaskExecutor;
//! use reth_transaction_pool::TransactionPool;
//! use tokio::try_join;
//! pub async fn launch<Provider, Pool, Network, Events, EngineApi, EngineT, EvmConfig>(
//!     provider: Provider,
//!     pool: Pool,
//!     network: Network,
//!     events: Events,
//!     engine_api: EngineApi,
//!     evm_config: EvmConfig,
//! ) where
//!     Provider: FullRpcProvider + AccountReader + ChangeSetReader,
//!     Pool: TransactionPool + Clone + 'static,
//!     Network: NetworkInfo + Peers + Clone + 'static,
//!     Events: CanonStateSubscriptions + Clone + 'static,
//!     EngineApi: EngineApiServer<EngineT>,
//!     EngineT: EngineTypes + 'static,
//!     EvmConfig: ConfigureEvm,
//! {
//!     // configure the rpc module per transport
//!     let transports = TransportRpcModuleConfig::default().with_http(vec![
//!         RethRpcModule::Admin,
//!         RethRpcModule::Debug,
//!         RethRpcModule::Eth,
//!         RethRpcModule::Web3,
//!     ]);
//!     let builder = RpcModuleBuilder::new(
//!         provider,
//!         pool,
//!         network,
//!         TokioTaskExecutor::default(),
//!         events,
//!         evm_config,
//!     );
//!
//!     // configure the server modules
//!     let (modules, auth_module, _registry) =
//!         builder.build_with_auth_server(transports, engine_api, EthApiBuild);
//!
//!     // start the servers
//!     let auth_config = AuthServerConfig::builder(JwtSecret::random()).build();
//!     let config = RpcServerConfig::default();
//!
//!     let (_rpc_handle, _auth_handle) =
//!         try_join!(modules.start_server(config), auth_module.start_server(auth_config),)
//!             .unwrap();
//! }
//! ```

#![doc(
    html_logo_url = "https://raw.githubusercontent.com/paradigmxyz/reth/main/assets/reth-docs.png",
    html_favicon_url = "https://avatars0.githubusercontent.com/u/97369466?s=256",
    issue_tracker_base_url = "https://github.com/paradigmxyz/reth/issues/"
)]
#![cfg_attr(not(test), warn(unused_crate_dependencies))]
#![cfg_attr(docsrs, feature(doc_cfg, doc_auto_cfg))]

use std::{
    collections::HashMap,
    fmt,
    net::{Ipv4Addr, SocketAddr, SocketAddrV4},
    sync::Arc,
    time::{Duration, SystemTime, UNIX_EPOCH},
};

use error::{ConflictingModules, RpcError, ServerKind};
use http::{header::AUTHORIZATION, HeaderMap};
use jsonrpsee::{
    core::RegisterMethodError,
    server::{AlreadyStoppedError, IdProvider, RpcServiceBuilder, Server, ServerHandle},
    Methods, RpcModule,
};
use reth_engine_primitives::EngineTypes;
use reth_evm::ConfigureEvm;
use reth_ipc::server::IpcServer;
use reth_network_api::{noop::NoopNetwork, NetworkInfo, Peers};
use reth_provider::{
    AccountReader, BlockReader, CanonStateSubscriptions, ChainSpecProvider, ChangeSetReader,
    EvmEnvProvider, FullRpcProvider, StateProviderFactory,
};
use reth_rpc::{
    eth::{
<<<<<<< HEAD
        fee_history::fee_history_cache_new_blocks_task, servers::RawTransactionForwarder,
        EthBundle, EthStateCache, EthSubscriptionIdProvider, FullEthApiServer,
=======
        cache::cache_new_blocks_task,
        servers::{RawTransactionForwarder, UpdateRawTxForwarder},
        EthBundle, EthFilter, EthPubSub, EthStateCache, EthSubscriptionIdProvider,
>>>>>>> c4ce014b
    },
    AdminApi, DebugApi, EngineEthApi, NetApi, OtterscanApi, RPCApi, RethApi, TraceApi, TxPoolApi,
    Web3Api,
};
use reth_rpc_api::servers::*;
use reth_rpc_layer::{AuthLayer, Claims, JwtAuthValidator, JwtSecret};
use reth_tasks::{pool::BlockingTaskGuard, TaskSpawner, TokioTaskExecutor};
use reth_transaction_pool::{noop::NoopTransactionPool, TransactionPool};
use serde::{Deserialize, Serialize};
use tower_http::cors::CorsLayer;
use tracing::{instrument, trace};

use crate::{
    auth::AuthRpcModule, cors::CorsDomainError, error::WsHttpSamePortError,
    metrics::RpcRequestMetrics,
};

// re-export for convenience
pub use jsonrpsee::server::ServerBuilder;
pub use reth_ipc::server::{
    Builder as IpcServerBuilder, RpcServiceBuilder as IpcRpcServiceBuilder,
};
pub use reth_rpc_server_types::{constants, RethRpcModule, RpcModuleSelection};
pub use tower::layer::util::{Identity, Stack};

/// Auth server utilities.
pub mod auth;

/// RPC server utilities.
pub mod config;

/// Cors utilities.
mod cors;

/// Rpc error utilities.
pub mod error;

/// Eth utils
mod eth;
pub use eth::{
    EthApiBuilder, EthApiBuilderCtx, EthConfig, EthHandlers, FeeHistoryCacheBuilder,
    GasPriceOracleBuilder,
};

// Rpc server metrics
mod metrics;

/// Convenience function for starting a server in one step.
#[allow(clippy::too_many_arguments)]
pub async fn launch<Provider, Pool, Network, Tasks, Events, EvmConfig, EthApi>(
    provider: Provider,
    pool: Pool,
    network: Network,
    module_config: impl Into<TransportRpcModuleConfig>,
    server_config: impl Into<RpcServerConfig>,
    executor: Tasks,
    events: Events,
    evm_config: EvmConfig,
    eth: impl EthApiBuilder<Provider, Pool, EvmConfig, Network, Tasks, Events, Server = EthApi>
        + 'static,
) -> Result<RpcServerHandle, RpcError>
where
    Provider: FullRpcProvider + AccountReader + ChangeSetReader,
    Pool: TransactionPool + Clone + 'static,
    Network: NetworkInfo + Peers + Clone + 'static,
    Tasks: TaskSpawner + Clone + 'static,
    Events: CanonStateSubscriptions + Clone + 'static,
    EvmConfig: ConfigureEvm,
    EthApi: FullEthApiServer,
{
    let module_config = module_config.into();
    let server_config = server_config.into();
    RpcModuleBuilder::new(provider, pool, network, executor, events, evm_config)
        .build(module_config, eth)
        .start_server(server_config)
        .await
}

/// A builder type to configure the RPC module: See [`RpcModule`]
///
/// This is the main entrypoint and the easiest way to configure an RPC server.
#[derive(Debug, Clone)]
pub struct RpcModuleBuilder<Provider, Pool, Network, Tasks, Events, EvmConfig> {
    /// The Provider type to when creating all rpc handlers
    provider: Provider,
    /// The Pool type to when creating all rpc handlers
    pool: Pool,
    /// The Network type to when creating all rpc handlers
    network: Network,
    /// How additional tasks are spawned, for example in the eth pubsub namespace
    executor: Tasks,
    /// Provides access to chain events, such as new blocks, required by pubsub.
    events: Events,
    /// Defines how the EVM should be configured before execution.
    evm_config: EvmConfig,
}

// === impl RpcBuilder ===

impl<Provider, Pool, Network, Tasks, Events, EvmConfig>
    RpcModuleBuilder<Provider, Pool, Network, Tasks, Events, EvmConfig>
{
    /// Create a new instance of the builder
    pub const fn new(
        provider: Provider,
        pool: Pool,
        network: Network,
        executor: Tasks,
        events: Events,
        evm_config: EvmConfig,
    ) -> Self {
        Self { provider, pool, network, executor, events, evm_config }
    }

    /// Configure the provider instance.
    pub fn with_provider<P>(
        self,
        provider: P,
    ) -> RpcModuleBuilder<P, Pool, Network, Tasks, Events, EvmConfig>
    where
        P: BlockReader + StateProviderFactory + EvmEnvProvider + 'static,
    {
        let Self { pool, network, executor, events, evm_config, .. } = self;
        RpcModuleBuilder { provider, network, pool, executor, events, evm_config }
    }

    /// Configure the transaction pool instance.
    pub fn with_pool<P>(
        self,
        pool: P,
    ) -> RpcModuleBuilder<Provider, P, Network, Tasks, Events, EvmConfig>
    where
        P: TransactionPool + 'static,
    {
        let Self { provider, network, executor, events, evm_config, .. } = self;
        RpcModuleBuilder { provider, network, pool, executor, events, evm_config }
    }

    /// Configure a [`NoopTransactionPool`] instance.
    ///
    /// Caution: This will configure a pool API that does absolutely nothing.
    /// This is only intended for allow easier setup of namespaces that depend on the
    /// [`EthApi`](reth_rpc::eth::EthApi) which requires a [`TransactionPool`] implementation.
    pub fn with_noop_pool(
        self,
    ) -> RpcModuleBuilder<Provider, NoopTransactionPool, Network, Tasks, Events, EvmConfig> {
        let Self { provider, executor, events, network, evm_config, .. } = self;
        RpcModuleBuilder {
            provider,
            executor,
            events,
            network,
            evm_config,
            pool: NoopTransactionPool::default(),
        }
    }

    /// Configure the network instance.
    pub fn with_network<N>(
        self,
        network: N,
    ) -> RpcModuleBuilder<Provider, Pool, N, Tasks, Events, EvmConfig>
    where
        N: NetworkInfo + Peers + 'static,
    {
        let Self { provider, pool, executor, events, evm_config, .. } = self;
        RpcModuleBuilder { provider, network, pool, executor, events, evm_config }
    }

    /// Configure a [`NoopNetwork`] instance.
    ///
    /// Caution: This will configure a network API that does absolutely nothing.
    /// This is only intended for allow easier setup of namespaces that depend on the
    /// [`EthApi`](reth_rpc::eth::EthApi) which requires a [`NetworkInfo`] implementation.
    pub fn with_noop_network(
        self,
    ) -> RpcModuleBuilder<Provider, Pool, NoopNetwork, Tasks, Events, EvmConfig> {
        let Self { provider, pool, executor, events, evm_config, .. } = self;
        RpcModuleBuilder {
            provider,
            pool,
            executor,
            events,
            network: NoopNetwork::default(),
            evm_config,
        }
    }

    /// Configure the task executor to use for additional tasks.
    pub fn with_executor<T>(
        self,
        executor: T,
    ) -> RpcModuleBuilder<Provider, Pool, Network, T, Events, EvmConfig>
    where
        T: TaskSpawner + 'static,
    {
        let Self { pool, network, provider, events, evm_config, .. } = self;
        RpcModuleBuilder { provider, network, pool, executor, events, evm_config }
    }

    /// Configure [`TokioTaskExecutor`] as the task executor to use for additional tasks.
    ///
    /// This will spawn additional tasks directly via `tokio::task::spawn`, See
    /// [`TokioTaskExecutor`].
    pub fn with_tokio_executor(
        self,
    ) -> RpcModuleBuilder<Provider, Pool, Network, TokioTaskExecutor, Events, EvmConfig> {
        let Self { pool, network, provider, events, evm_config, .. } = self;
        RpcModuleBuilder {
            provider,
            network,
            pool,
            events,
            executor: TokioTaskExecutor::default(),
            evm_config,
        }
    }

    /// Configure the event subscriber instance
    pub fn with_events<E>(
        self,
        events: E,
    ) -> RpcModuleBuilder<Provider, Pool, Network, Tasks, E, EvmConfig>
    where
        E: CanonStateSubscriptions + 'static,
    {
        let Self { provider, pool, executor, network, evm_config, .. } = self;
        RpcModuleBuilder { provider, network, pool, executor, events, evm_config }
    }

    /// Configure the evm configuration type
    pub fn with_evm_config<E>(
        self,
        evm_config: E,
    ) -> RpcModuleBuilder<Provider, Pool, Network, Tasks, Events, E>
    where
        E: ConfigureEvm + 'static,
    {
        let Self { provider, pool, executor, network, events, .. } = self;
        RpcModuleBuilder { provider, network, pool, executor, events, evm_config }
    }
}

impl<Provider, Pool, Network, Tasks, Events, EvmConfig>
    RpcModuleBuilder<Provider, Pool, Network, Tasks, Events, EvmConfig>
where
    Provider: FullRpcProvider + AccountReader + ChangeSetReader,
    Pool: TransactionPool + Clone + 'static,
    Network: NetworkInfo + Peers + Clone + 'static,
    Tasks: TaskSpawner + Clone + 'static,
    Events: CanonStateSubscriptions + Clone + 'static,
    EvmConfig: ConfigureEvm,
{
    /// Configures all [`RpcModule`]s specific to the given [`TransportRpcModuleConfig`] which can
    /// be used to start the transport server(s).
    ///
    /// This behaves exactly as [`RpcModuleBuilder::build`] for the [`TransportRpcModules`], but
    /// also configures the auth (engine api) server, which exposes a subset of the `eth_`
    /// namespace.
    #[allow(clippy::type_complexity)]
    pub fn build_with_auth_server<EngineApi, EngineT, EthApi>(
        self,
        module_config: TransportRpcModuleConfig,
        engine: EngineApi,
        eth: impl EthApiBuilder<Provider, Pool, EvmConfig, Network, Tasks, Events, Server = EthApi>
            + 'static,
    ) -> (
        TransportRpcModules,
        AuthRpcModule,
        RethModuleRegistry<Provider, Pool, Network, Tasks, Events, EvmConfig, EthApi>,
    )
    where
        EngineT: EngineTypes + 'static,
        EngineApi: EngineApiServer<EngineT>,
        EthApi: FullEthApiServer,
    {
        let Self { provider, pool, network, executor, events, evm_config } = self;

        let config = module_config.config.clone().unwrap_or_default();

        let mut registry = RethModuleRegistry::new(
            provider, pool, network, executor, events, config, evm_config, eth,
        );

        let modules = registry.create_transport_rpc_modules(module_config);

        let auth_module = registry.create_auth_module(engine);

        (modules, auth_module, registry)
    }

    /// Converts the builder into a [`RethModuleRegistry`] which can be used to create all
    /// components.
    ///
    /// This is useful for getting access to API handlers directly:
    ///
    /// # Example
    ///
    /// ```no_run
    /// use reth_ethereum_rpc::EthApiBuild;
    /// use reth_evm::ConfigureEvm;
    /// use reth_network_api::noop::NoopNetwork;
    /// use reth_provider::test_utils::{NoopProvider, TestCanonStateSubscriptions};
    /// use reth_rpc_builder::RpcModuleBuilder;
    /// use reth_tasks::TokioTaskExecutor;
    /// use reth_transaction_pool::noop::NoopTransactionPool;
    ///
    /// fn init<Evm: ConfigureEvm + 'static>(evm: Evm) {
    ///     let mut registry = RpcModuleBuilder::default()
    ///         .with_provider(NoopProvider::default())
    ///         .with_pool(NoopTransactionPool::default())
    ///         .with_network(NoopNetwork::default())
    ///         .with_executor(TokioTaskExecutor::default())
    ///         .with_events(TestCanonStateSubscriptions::default())
    ///         .with_evm_config(evm)
    ///         .into_registry(Default::default(), EthApiBuild);
    ///
    ///     let eth_api = registry.eth_api();
    /// }
    /// ```
    pub fn into_registry<EthApi>(
        self,
        config: RpcModuleConfig,
        eth: impl EthApiBuilder<Provider, Pool, EvmConfig, Network, Tasks, Events, Server = EthApi>
            + 'static,
    ) -> RethModuleRegistry<Provider, Pool, Network, Tasks, Events, EvmConfig, EthApi>
    where
        EthApi: FullEthApiServer,
    {
        let Self { provider, pool, network, executor, events, evm_config } = self;
        RethModuleRegistry::new(provider, pool, network, executor, events, config, evm_config, eth)
    }

    /// Configures all [`RpcModule`]s specific to the given [`TransportRpcModuleConfig`] which can
    /// be used to start the transport server(s).
    ///
    /// See also [`RpcServer::start`]
    pub fn build<EthApi>(
        self,
        module_config: TransportRpcModuleConfig,
        eth: impl EthApiBuilder<Provider, Pool, EvmConfig, Network, Tasks, Events, Server = EthApi>
            + 'static,
    ) -> TransportRpcModules<()>
    where
        EthApi: FullEthApiServer,
    {
        let mut modules = TransportRpcModules::default();

        let Self { provider, pool, network, executor, events, evm_config } = self;

        if !module_config.is_empty() {
            let TransportRpcModuleConfig { http, ws, ipc, config } = module_config.clone();

            let mut registry = RethModuleRegistry::new(
                provider,
                pool,
                network,
                executor,
                events,
                config.unwrap_or_default(),
                evm_config,
                eth,
            );

            modules.config = module_config;
            modules.http = registry.maybe_module(http.as_ref());
            modules.ws = registry.maybe_module(ws.as_ref());
            modules.ipc = registry.maybe_module(ipc.as_ref());
        }

        modules
    }
}

impl Default for RpcModuleBuilder<(), (), (), (), (), ()> {
    fn default() -> Self {
        Self::new((), (), (), (), (), ())
    }
}

/// Bundles settings for modules
#[derive(Debug, Default, Clone, Eq, PartialEq, Serialize, Deserialize)]
pub struct RpcModuleConfig {
    /// `eth` namespace settings
    eth: EthConfig,
}

// === impl RpcModuleConfig ===

impl RpcModuleConfig {
    /// Convenience method to create a new [`RpcModuleConfigBuilder`]
    pub fn builder() -> RpcModuleConfigBuilder {
        RpcModuleConfigBuilder::default()
    }

    /// Returns a new RPC module config given the eth namespace config
    pub const fn new(eth: EthConfig) -> Self {
        Self { eth }
    }

    /// Get a reference to the eth namespace config
    pub const fn eth(&self) -> &EthConfig {
        &self.eth
    }

    /// Get a mutable reference to the eth namespace config
    pub fn eth_mut(&mut self) -> &mut EthConfig {
        &mut self.eth
    }
}

/// Configures [`RpcModuleConfig`]
#[derive(Clone, Debug, Default)]
pub struct RpcModuleConfigBuilder {
    eth: Option<EthConfig>,
}

// === impl RpcModuleConfigBuilder ===

impl RpcModuleConfigBuilder {
    /// Configures a custom eth namespace config
    pub const fn eth(mut self, eth: EthConfig) -> Self {
        self.eth = Some(eth);
        self
    }

    /// Consumes the type and creates the [`RpcModuleConfig`]
    pub fn build(self) -> RpcModuleConfig {
        let Self { eth } = self;
        RpcModuleConfig { eth: eth.unwrap_or_default() }
    }

    /// Get a reference to the eth namespace config, if any
    pub const fn get_eth(&self) -> &Option<EthConfig> {
        &self.eth
    }

    /// Get a mutable reference to the eth namespace config, if any
    pub fn eth_mut(&mut self) -> &mut Option<EthConfig> {
        &mut self.eth
    }

    /// Get the eth namespace config, creating a default if none is set
    pub fn eth_mut_or_default(&mut self) -> &mut EthConfig {
        self.eth.get_or_insert_with(EthConfig::default)
    }
}

/// A Helper type the holds instances of the configured modules.
#[derive(Debug, Clone)]
pub struct RethModuleRegistry<Provider, Pool, Network, Tasks, Events, EvmConfig, EthApi> {
    provider: Provider,
    pool: Pool,
    network: Network,
    executor: Tasks,
    events: Events,
    /// Defines how to configure the EVM before execution.
    evm_config: EvmConfig,
    /// Additional settings for handlers.
    config: RpcModuleConfig,
    /// Holds a all 'eth_' namespace handlers
    eth: EthHandlers<Provider, Pool, Network, Events, EthApi>,
    /// to put trace calls behind semaphore
    blocking_pool_guard: BlockingTaskGuard,
    /// Contains the [Methods] of a module
    modules: HashMap<RethRpcModule, Methods>,
}

// === impl RethModuleRegistry ===

impl<Provider, Pool, Network, Tasks, Events, EvmConfig, EthApi>
    RethModuleRegistry<Provider, Pool, Network, Tasks, Events, EvmConfig, EthApi>
where
    Provider: StateProviderFactory + BlockReader + EvmEnvProvider + Clone + Unpin + 'static,
    Pool: Send + Sync + Clone + 'static,
    EvmConfig: ConfigureEvm,
    Network: Clone,
    Events: CanonStateSubscriptions + Clone,
    Tasks: TaskSpawner + Clone + 'static,
    EthApi: FullEthApiServer,
{
    /// Creates a new, empty instance.
    #[allow(clippy::too_many_arguments)]
    pub fn new(
        provider: Provider,
        pool: Pool,
        network: Network,
        executor: Tasks,
        events: Events,
        config: RpcModuleConfig,
        evm_config: EvmConfig,
        eth_server_builder: impl EthApiBuilder<Provider, Pool, EvmConfig, Network, Tasks, Events, Server = EthApi>
            + 'static,
    ) -> Self {
        let cache = EthStateCache::spawn_with(
            provider.clone(),
            config.eth.cache.clone(),
            executor.clone(),
            evm_config.clone(),
        );

        let ctx = EthApiBuilderCtx::new(
            provider.clone(),
            pool.clone(),
            network.clone(),
            evm_config.clone(),
            &config.eth,
            executor.clone(),
            events.clone(),
            cache,
        );

        let eth = EthHandlers::new(ctx, eth_server_builder);

        Self {
            provider,
            pool,
            network,
            evm_config,
            eth,
            executor,
            modules: Default::default(),
            blocking_pool_guard: BlockingTaskGuard::new(config.eth.max_tracing_requests),
            config,
            events,
        }
    }

    /// Sets a forwarder for `eth_sendRawTransaction`
    ///
    /// Note: this might be removed in the future in favor of a more generic approach.
    pub fn set_eth_raw_transaction_forwarder(
        &mut self,
        forwarder: Arc<dyn RawTransactionForwarder>,
    ) {
        // in case the eth api has been created before the forwarder was set: <https://github.com/paradigmxyz/reth/issues/8661>
        self.eth.api.set_eth_raw_transaction_forwarder(forwarder.clone());
    }

    /// Returns a reference to the pool
    pub const fn pool(&self) -> &Pool {
        &self.pool
    }

    /// Returns a reference to the events type
    pub const fn events(&self) -> &Events {
        &self.events
    }

    /// Returns a reference to the tasks type
    pub const fn tasks(&self) -> &Tasks {
        &self.executor
    }

    /// Returns a reference to the provider
    pub const fn provider(&self) -> &Provider {
        &self.provider
    }

    /// Returns all installed methods
    pub fn methods(&self) -> Vec<Methods> {
        self.modules.values().cloned().collect()
    }

    /// Returns a merged `RpcModule`
    pub fn module(&self) -> RpcModule<()> {
        let mut module = RpcModule::new(());
        for methods in self.modules.values().cloned() {
            module.merge(methods).expect("No conflicts");
        }
        module
    }
}

impl<Provider: ChainSpecProvider, Pool, Network, Tasks, Events, EvmConfig, EthApi>
    RethModuleRegistry<Provider, Pool, Network, Tasks, Events, EvmConfig, EthApi>
where
    Network: NetworkInfo + Peers + Clone + 'static,
    EthApi: FullEthApiServer,
{
    /// Instantiates `AdminApi`
    pub fn admin_api(&self) -> AdminApi<Network> {
        AdminApi::new(self.network.clone(), self.provider.chain_spec())
    }

    /// Instantiates `Web3Api`
    pub fn web3_api(&self) -> Web3Api<Network> {
        Web3Api::new(self.network.clone())
    }

    /// Register Admin Namespace
    pub fn register_admin(&mut self) -> &mut Self {
        let adminapi = self.admin_api();
        self.modules.insert(RethRpcModule::Admin, adminapi.into_rpc().into());
        self
    }

    /// Register Web3 Namespace
    pub fn register_web3(&mut self) -> &mut Self {
        let web3api = self.web3_api();
        self.modules.insert(RethRpcModule::Web3, web3api.into_rpc().into());
        self
    }
}

impl<Provider, Pool, Network, Tasks, Events, EvmConfig, EthApi>
    RethModuleRegistry<Provider, Pool, Network, Tasks, Events, EvmConfig, EthApi>
where
    Provider: FullRpcProvider + AccountReader + ChangeSetReader,
    Pool: TransactionPool + Clone + 'static,
    Network: NetworkInfo + Peers + Clone + 'static,
    Tasks: TaskSpawner + Clone + 'static,
    Events: CanonStateSubscriptions + Clone + 'static,
    EvmConfig: ConfigureEvm,
    EthApi: FullEthApiServer,
{
    /// Register Eth Namespace
    ///
    /// # Panics
    ///
    /// If called outside of the tokio runtime. See also [`Self::eth_api`]
    pub fn register_eth(&mut self) -> &mut Self {
        let eth_api = self.eth_api();
        self.modules.insert(RethRpcModule::Eth, eth_api.into_rpc().into());
        self
    }

    /// Register Otterscan Namespace
    ///
    /// # Panics
    ///
    /// If called outside of the tokio runtime. See also [`Self::eth_api`]
    pub fn register_ots(&mut self) -> &mut Self {
        let otterscan_api = self.otterscan_api();
        self.modules.insert(RethRpcModule::Ots, otterscan_api.into_rpc().into());
        self
    }

    /// Register Debug Namespace
    ///
    /// # Panics
    ///
    /// If called outside of the tokio runtime. See also [`Self::eth_api`]
    pub fn register_debug(&mut self) -> &mut Self {
        let debug_api = self.debug_api();
        self.modules.insert(RethRpcModule::Debug, debug_api.into_rpc().into());
        self
    }

    /// Register Trace Namespace
    ///
    /// # Panics
    ///
    /// If called outside of the tokio runtime. See also [`Self::eth_api`]
    pub fn register_trace(&mut self) -> &mut Self {
        let trace_api = self.trace_api();
        self.modules.insert(RethRpcModule::Trace, trace_api.into_rpc().into());
        self
    }

    /// Configures the auth module that includes the
    ///   * `engine_` namespace
    ///   * `api_` namespace
    ///
    /// Note: This does _not_ register the `engine_` in this registry.
    pub fn create_auth_module<EngineApi, EngineT>(&mut self, engine_api: EngineApi) -> AuthRpcModule
    where
        EngineT: EngineTypes + 'static,
        EngineApi: EngineApiServer<EngineT>,
    {
        let eth_handlers = self.eth_handlers();
        let mut module = RpcModule::new(());

        module.merge(engine_api.into_rpc()).expect("No conflicting methods");

        // also merge a subset of `eth_` handlers
        let engine_eth = EngineEthApi::new(eth_handlers.api.clone(), eth_handlers.filter);
        module.merge(engine_eth.into_rpc()).expect("No conflicting methods");

        AuthRpcModule { inner: module }
    }

    /// Register Net Namespace
    ///
    /// See also [`Self::eth_api`]
    ///
    /// # Panics
    ///
    /// If called outside of the tokio runtime.
    pub fn register_net(&mut self) -> &mut Self {
        let netapi = self.net_api();
        self.modules.insert(RethRpcModule::Net, netapi.into_rpc().into());
        self
    }

    /// Register Reth namespace
    ///
    /// See also [`Self::eth_api`]
    ///
    /// # Panics
    ///
    /// If called outside of the tokio runtime.
    pub fn register_reth(&mut self) -> &mut Self {
        let rethapi = self.reth_api();
        self.modules.insert(RethRpcModule::Reth, rethapi.into_rpc().into());
        self
    }

    /// Helper function to create a [`RpcModule`] if it's not `None`
    fn maybe_module(&mut self, config: Option<&RpcModuleSelection>) -> Option<RpcModule<()>> {
        config.map(|config| self.module_for(config))
    }

    /// Configure a [`TransportRpcModules`] using the current registry. This
    /// creates [`RpcModule`] instances for the modules selected by the
    /// `config`.
    pub fn create_transport_rpc_modules(
        &mut self,
        config: TransportRpcModuleConfig,
    ) -> TransportRpcModules<()> {
        let mut modules = TransportRpcModules::default();
        let http = self.maybe_module(config.http.as_ref());
        let ws = self.maybe_module(config.ws.as_ref());
        let ipc = self.maybe_module(config.ipc.as_ref());

        modules.config = config;
        modules.http = http;
        modules.ws = ws;
        modules.ipc = ipc;
        modules
    }

    /// Populates a new [`RpcModule`] based on the selected [`RethRpcModule`]s in the given
    /// [`RpcModuleSelection`]
    pub fn module_for(&mut self, config: &RpcModuleSelection) -> RpcModule<()> {
        let mut module = RpcModule::new(());
        let all_methods = self.reth_methods(config.iter_selection());
        for methods in all_methods {
            module.merge(methods).expect("No conflicts");
        }
        module
    }

    /// Returns the [Methods] for the given [`RethRpcModule`]
    ///
    /// If this is the first time the namespace is requested, a new instance of API implementation
    /// will be created.
    ///
    /// # Panics
    ///
    /// If called outside of the tokio runtime. See also [`Self::eth_api`]
    pub fn reth_methods(
        &mut self,
        namespaces: impl Iterator<Item = RethRpcModule>,
    ) -> Vec<Methods> {
        let EthHandlers { api: eth_api, filter: eth_filter, pubsub: eth_pubsub, .. } =
            self.with_eth(|eth| eth.clone());

        // Create a copy, so we can list out all the methods for rpc_ api
        let namespaces: Vec<_> = namespaces.collect();
        namespaces
            .iter()
            .copied()
            .map(|namespace| {
                self.modules
                    .entry(namespace)
                    .or_insert_with(|| match namespace {
                        RethRpcModule::Admin => {
                            AdminApi::new(self.network.clone(), self.provider.chain_spec())
                                .into_rpc()
                                .into()
                        }
                        RethRpcModule::Debug => DebugApi::new(
                            self.provider.clone(),
                            eth_api.clone(),
                            self.blocking_pool_guard.clone(),
                        )
                        .into_rpc()
                        .into(),
                        RethRpcModule::Eth => {
                            // merge all eth handlers
                            let mut module = eth_api.clone().into_rpc();
                            module.merge(eth_filter.clone().into_rpc()).expect("No conflicts");
                            module.merge(eth_pubsub.clone().into_rpc()).expect("No conflicts");

                            module.into()
                        }
                        RethRpcModule::Net => {
                            NetApi::new(self.network.clone(), eth_api.clone()).into_rpc().into()
                        }
                        RethRpcModule::Trace => TraceApi::new(
                            self.provider.clone(),
                            eth_api.clone(),
                            self.blocking_pool_guard.clone(),
                        )
                        .into_rpc()
                        .into(),
                        RethRpcModule::Web3 => Web3Api::new(self.network.clone()).into_rpc().into(),
                        RethRpcModule::Txpool => {
                            TxPoolApi::new(self.pool.clone()).into_rpc().into()
                        }
                        RethRpcModule::Rpc => RPCApi::new(
                            namespaces
                                .iter()
                                .map(|module| (module.to_string(), "1.0".to_string()))
                                .collect(),
                        )
                        .into_rpc()
                        .into(),
                        RethRpcModule::Ots => OtterscanApi::new(eth_api.clone()).into_rpc().into(),
                        RethRpcModule::Reth => {
                            RethApi::new(self.provider.clone(), Box::new(self.executor.clone()))
                                .into_rpc()
                                .into()
                        }
                        RethRpcModule::EthCallBundle => {
                            EthBundle::new(eth_api.clone(), self.blocking_pool_guard.clone())
                                .into_rpc()
                                .into()
                        }
                    })
                    .clone()
            })
            .collect::<Vec<_>>()
    }

    /// Instantiates `TraceApi`
    ///
    /// # Panics
    ///
    /// If called outside of the tokio runtime. See also [`Self::eth_api`]
    pub fn trace_api(&mut self) -> TraceApi<Provider, EthApi> {
        let eth = self.eth_handlers();
        TraceApi::new(self.provider.clone(), eth.api, self.blocking_pool_guard.clone())
    }

    /// Instantiates [`EthBundle`] Api
    ///
    /// # Panics
    ///
    /// If called outside of the tokio runtime. See also [`Self::eth_api`]
    pub fn bundle_api(&mut self) -> EthBundle<EthApi> {
        let eth_api = self.eth_api();
        EthBundle::new(eth_api, self.blocking_pool_guard.clone())
    }

    /// Instantiates `OtterscanApi`
    ///
    /// # Panics
    ///
    /// If called outside of the tokio runtime. See also [`Self::eth_api`]
    pub fn otterscan_api(&mut self) -> OtterscanApi<EthApi> {
        let eth_api = self.eth_api();
        OtterscanApi::new(eth_api)
    }

    /// Instantiates `DebugApi`
    ///
    /// # Panics
    ///
    /// If called outside of the tokio runtime. See also [`Self::eth_api`]
    pub fn debug_api(&mut self) -> DebugApi<Provider, EthApi> {
        let eth_api = self.eth_api();
        DebugApi::new(self.provider.clone(), eth_api, self.blocking_pool_guard.clone())
    }

    /// Instantiates `NetApi`
    ///
    /// # Panics
    ///
    /// If called outside of the tokio runtime. See also [`Self::eth_api`]
    pub fn net_api(&mut self) -> NetApi<Network, EthApi> {
        let eth_api = self.eth_api();
        NetApi::new(self.network.clone(), eth_api)
    }

    /// Instantiates `RethApi`
    pub fn reth_api(&self) -> RethApi<Provider> {
        RethApi::new(self.provider.clone(), Box::new(self.executor.clone()))
    }
}

impl<Provider, Pool, Network, Tasks, Events, EvmConfig, EthApi>
    RethModuleRegistry<Provider, Pool, Network, Tasks, Events, EvmConfig, EthApi>
{
    /// Returns the [`EthStateCache`] frontend
    ///
    /// This will spawn exactly one [`EthStateCache`] service if this is the first time the cache is
    /// requested.
    pub fn eth_cache(&mut self) -> EthStateCache {
        self.with_eth(|handlers| handlers.cache.clone())
    }

    /// Creates the [`EthHandlers`] type the first time this is called.
    ///
    /// This will spawn the required service tasks for [`EthApi`](reth_rpc::eth::EthApi) for:
    ///   - [`EthStateCache`]
    ///   - [`FeeHistoryCache`](reth_rpc::eth::FeeHistoryCache)
    fn with_eth<F, R>(&self, f: F) -> R
    where
        F: FnOnce(&EthHandlers<Provider, Pool, Network, Events, EthApi>) -> R,
    {
        f(&self.eth)
    }
}

impl<Provider, Pool, Network, Tasks, Events, EvmConfig, EthApi>
    RethModuleRegistry<Provider, Pool, Network, Tasks, Events, EvmConfig, EthApi>
where
    EthApi: Clone,
{
    /// Returns the configured [`EthApi`](reth_rpc::eth::EthApi) or creates it if it does not exist
    /// yet
    ///
    /// Caution: This will spawn the necessary tasks required by the
    /// [`EthApi`](reth_rpc::eth::EthApi): [`EthStateCache`].
    ///
    /// # Panics
    ///
    /// If called outside of the tokio runtime.
    pub fn eth_api(&self) -> EthApi {
        self.with_eth(|handlers| handlers.api.clone())
    }
}

impl<Provider, Pool, Network, Tasks, Events, EvmConfig, EthApi>
    RethModuleRegistry<Provider, Pool, Network, Tasks, Events, EvmConfig, EthApi>
where
    Provider: Clone,
    Pool: Clone,
    Network: Clone,
    Events: Clone,
    EthApi: Clone,
{
    /// Returns the configured [`EthHandlers`] or creates it if it does not exist yet
    ///
    /// # Panics
    ///
    /// If called outside of the tokio runtime. See also [`Self::eth_api`]
    pub fn eth_handlers(&mut self) -> EthHandlers<Provider, Pool, Network, Events, EthApi> {
        self.with_eth(|handlers| handlers.clone())
    }
}

/// A builder type for configuring and launching the servers that will handle RPC requests.
///
/// Supported server transports are:
///    - http
///    - ws
///    - ipc
///
/// Http and WS share the same settings: [`ServerBuilder`].
///
/// Once the [`RpcModule`] is built via [`RpcModuleBuilder`] the servers can be started, See also
/// [`ServerBuilder::build`] and [`Server::start`](jsonrpsee::server::Server::start).
#[derive(Default, Debug)]
pub struct RpcServerConfig {
    /// Configs for JSON-RPC Http.
    http_server_config: Option<ServerBuilder<Identity, Identity>>,
    /// Allowed CORS Domains for http
    http_cors_domains: Option<String>,
    /// Address where to bind the http server to
    http_addr: Option<SocketAddr>,
    /// Configs for WS server
    ws_server_config: Option<ServerBuilder<Identity, Identity>>,
    /// Allowed CORS Domains for ws.
    ws_cors_domains: Option<String>,
    /// Address where to bind the ws server to
    ws_addr: Option<SocketAddr>,
    /// Configs for JSON-RPC IPC server
    ipc_server_config: Option<IpcServerBuilder<Identity, Identity>>,
    /// The Endpoint where to launch the ipc server
    ipc_endpoint: Option<String>,
    /// JWT secret for authentication
    jwt_secret: Option<JwtSecret>,
}

// === impl RpcServerConfig ===

impl RpcServerConfig {
    /// Creates a new config with only http set
    pub fn http(config: ServerBuilder<Identity, Identity>) -> Self {
        Self::default().with_http(config)
    }

    /// Creates a new config with only ws set
    pub fn ws(config: ServerBuilder<Identity, Identity>) -> Self {
        Self::default().with_ws(config)
    }

    /// Creates a new config with only ipc set
    pub fn ipc(config: IpcServerBuilder<Identity, Identity>) -> Self {
        Self::default().with_ipc(config)
    }

    /// Configures the http server
    ///
    /// Note: this always configures an [`EthSubscriptionIdProvider`] [`IdProvider`] for
    /// convenience. To set a custom [`IdProvider`], please use [`Self::with_id_provider`].
    pub fn with_http(mut self, config: ServerBuilder<Identity, Identity>) -> Self {
        self.http_server_config =
            Some(config.set_id_provider(EthSubscriptionIdProvider::default()));
        self
    }

    /// Configure the cors domains for http _and_ ws
    pub fn with_cors(self, cors_domain: Option<String>) -> Self {
        self.with_http_cors(cors_domain.clone()).with_ws_cors(cors_domain)
    }

    /// Configure the cors domains for HTTP
    pub fn with_http_cors(mut self, cors_domain: Option<String>) -> Self {
        self.http_cors_domains = cors_domain;
        self
    }

    /// Configure the cors domains for WS
    pub fn with_ws_cors(mut self, cors_domain: Option<String>) -> Self {
        self.ws_cors_domains = cors_domain;
        self
    }

    /// Configures the ws server
    ///
    /// Note: this always configures an [`EthSubscriptionIdProvider`] [`IdProvider`] for
    /// convenience. To set a custom [`IdProvider`], please use [`Self::with_id_provider`].
    pub fn with_ws(mut self, config: ServerBuilder<Identity, Identity>) -> Self {
        self.ws_server_config = Some(config.set_id_provider(EthSubscriptionIdProvider::default()));
        self
    }

    /// Configures the [`SocketAddr`] of the http server
    ///
    /// Default is [`Ipv4Addr::LOCALHOST`] and
    /// [`reth_rpc_server_types::constants::DEFAULT_HTTP_RPC_PORT`]
    pub const fn with_http_address(mut self, addr: SocketAddr) -> Self {
        self.http_addr = Some(addr);
        self
    }

    /// Configures the [`SocketAddr`] of the ws server
    ///
    /// Default is [`Ipv4Addr::LOCALHOST`] and
    /// [`reth_rpc_server_types::constants::DEFAULT_WS_RPC_PORT`]
    pub const fn with_ws_address(mut self, addr: SocketAddr) -> Self {
        self.ws_addr = Some(addr);
        self
    }

    /// Configures the ipc server
    ///
    /// Note: this always configures an [`EthSubscriptionIdProvider`] [`IdProvider`] for
    /// convenience. To set a custom [`IdProvider`], please use [`Self::with_id_provider`].
    pub fn with_ipc(mut self, config: IpcServerBuilder<Identity, Identity>) -> Self {
        self.ipc_server_config = Some(config.set_id_provider(EthSubscriptionIdProvider::default()));
        self
    }

    /// Sets a custom [`IdProvider`] for all configured transports.
    ///
    /// By default all transports use [`EthSubscriptionIdProvider`]
    pub fn with_id_provider<I>(mut self, id_provider: I) -> Self
    where
        I: IdProvider + Clone + 'static,
    {
        if let Some(http) = self.http_server_config {
            self.http_server_config = Some(http.set_id_provider(id_provider.clone()));
        }
        if let Some(ws) = self.ws_server_config {
            self.ws_server_config = Some(ws.set_id_provider(id_provider.clone()));
        }
        if let Some(ipc) = self.ipc_server_config {
            self.ipc_server_config = Some(ipc.set_id_provider(id_provider));
        }

        self
    }

    /// Configures the endpoint of the ipc server
    ///
    /// Default is [`reth_rpc_server_types::constants::DEFAULT_IPC_ENDPOINT`]
    pub fn with_ipc_endpoint(mut self, path: impl Into<String>) -> Self {
        self.ipc_endpoint = Some(path.into());
        self
    }

    /// Configures the JWT secret for authentication.
    pub const fn with_jwt_secret(mut self, secret: Option<JwtSecret>) -> Self {
        self.jwt_secret = secret;
        self
    }

    /// Returns true if any server is configured.
    ///
    /// If no server is configured, no server will be launched on [`RpcServerConfig::start`].
    pub const fn has_server(&self) -> bool {
        self.http_server_config.is_some() ||
            self.ws_server_config.is_some() ||
            self.ipc_server_config.is_some()
    }

    /// Returns the [`SocketAddr`] of the http server
    pub const fn http_address(&self) -> Option<SocketAddr> {
        self.http_addr
    }

    /// Returns the [`SocketAddr`] of the ws server
    pub const fn ws_address(&self) -> Option<SocketAddr> {
        self.ws_addr
    }

    /// Returns the endpoint of the ipc server
    pub fn ipc_endpoint(&self) -> Option<String> {
        self.ipc_endpoint.clone()
    }

    /// Convenience function to do [`RpcServerConfig::build`] and [`RpcServer::start`] in one step
    pub async fn start(self, modules: TransportRpcModules) -> Result<RpcServerHandle, RpcError> {
        self.build(&modules).await?.start(modules).await
    }

    /// Creates the [`CorsLayer`] if any
    fn maybe_cors_layer(cors: Option<String>) -> Result<Option<CorsLayer>, CorsDomainError> {
        cors.as_deref().map(cors::create_cors_layer).transpose()
    }

    /// Creates the [`AuthLayer`] if any
    fn maybe_jwt_layer(&self) -> Option<AuthLayer<JwtAuthValidator>> {
        self.jwt_secret.map(|secret| AuthLayer::new(JwtAuthValidator::new(secret)))
    }

    /// Builds the ws and http server(s).
    ///
    /// If both are on the same port, they are combined into one server.
    async fn build_ws_http(
        &mut self,
        modules: &TransportRpcModules,
    ) -> Result<WsHttpServer, RpcError> {
        let http_socket_addr = self.http_addr.unwrap_or(SocketAddr::V4(SocketAddrV4::new(
            Ipv4Addr::LOCALHOST,
            constants::DEFAULT_HTTP_RPC_PORT,
        )));

        let ws_socket_addr = self.ws_addr.unwrap_or(SocketAddr::V4(SocketAddrV4::new(
            Ipv4Addr::LOCALHOST,
            constants::DEFAULT_WS_RPC_PORT,
        )));

        // If both are configured on the same port, we combine them into one server.
        if self.http_addr == self.ws_addr &&
            self.http_server_config.is_some() &&
            self.ws_server_config.is_some()
        {
            let cors = match (self.ws_cors_domains.as_ref(), self.http_cors_domains.as_ref()) {
                (Some(ws_cors), Some(http_cors)) => {
                    if ws_cors.trim() != http_cors.trim() {
                        return Err(WsHttpSamePortError::ConflictingCorsDomains {
                            http_cors_domains: Some(http_cors.clone()),
                            ws_cors_domains: Some(ws_cors.clone()),
                        }
                        .into())
                    }
                    Some(ws_cors)
                }
                (a, b) => a.or(b),
            }
            .cloned();

            // we merge this into one server using the http setup
            self.ws_server_config.take();

            modules.config.ensure_ws_http_identical()?;

            let builder = self.http_server_config.take().expect("http_server_config is Some");
            let server = builder
                .set_http_middleware(
                    tower::ServiceBuilder::new()
                        .option_layer(Self::maybe_cors_layer(cors)?)
                        .option_layer(self.maybe_jwt_layer()),
                )
                .set_rpc_middleware(
                    RpcServiceBuilder::new().layer(
                        modules
                            .http
                            .as_ref()
                            .or(modules.ws.as_ref())
                            .map(RpcRequestMetrics::same_port)
                            .unwrap_or_default(),
                    ),
                )
                .build(http_socket_addr)
                .await
                .map_err(|err| RpcError::server_error(err, ServerKind::WsHttp(http_socket_addr)))?;
            let addr = server
                .local_addr()
                .map_err(|err| RpcError::server_error(err, ServerKind::WsHttp(http_socket_addr)))?;
            return Ok(WsHttpServer {
                http_local_addr: Some(addr),
                ws_local_addr: Some(addr),
                server: WsHttpServers::SamePort(server),
                jwt_secret: self.jwt_secret,
            })
        }

        let mut http_local_addr = None;
        let mut http_server = None;

        let mut ws_local_addr = None;
        let mut ws_server = None;
        if let Some(builder) = self.ws_server_config.take() {
            let server = builder
                .ws_only()
                .set_http_middleware(
                    tower::ServiceBuilder::new()
                        .option_layer(Self::maybe_cors_layer(self.ws_cors_domains.clone())?)
                        .option_layer(self.maybe_jwt_layer()),
                )
                .set_rpc_middleware(
                    RpcServiceBuilder::new()
                        .layer(modules.ws.as_ref().map(RpcRequestMetrics::ws).unwrap_or_default()),
                )
                .build(ws_socket_addr)
                .await
                .map_err(|err| RpcError::server_error(err, ServerKind::WS(ws_socket_addr)))?;
            let addr = server
                .local_addr()
                .map_err(|err| RpcError::server_error(err, ServerKind::WS(ws_socket_addr)))?;

            ws_local_addr = Some(addr);
            ws_server = Some(server);
        }

        if let Some(builder) = self.http_server_config.take() {
            let server = builder
                .http_only()
                .set_http_middleware(
                    tower::ServiceBuilder::new()
                        .option_layer(Self::maybe_cors_layer(self.http_cors_domains.clone())?)
                        .option_layer(self.maybe_jwt_layer()),
                )
                .set_rpc_middleware(
                    RpcServiceBuilder::new().layer(
                        modules.http.as_ref().map(RpcRequestMetrics::http).unwrap_or_default(),
                    ),
                )
                .build(http_socket_addr)
                .await
                .map_err(|err| RpcError::server_error(err, ServerKind::Http(http_socket_addr)))?;
            let local_addr = server
                .local_addr()
                .map_err(|err| RpcError::server_error(err, ServerKind::Http(http_socket_addr)))?;
            http_local_addr = Some(local_addr);
            http_server = Some(server);
        }

        Ok(WsHttpServer {
            http_local_addr,
            ws_local_addr,
            server: WsHttpServers::DifferentPort { http: http_server, ws: ws_server },
            jwt_secret: self.jwt_secret,
        })
    }

    /// Finalize the configuration of the server(s).
    ///
    /// This consumes the builder and returns a server.
    ///
    /// Note: The server is not started and does nothing unless polled, See also
    /// [`RpcServer::start`]
    pub async fn build(mut self, modules: &TransportRpcModules) -> Result<RpcServer, RpcError> {
        let mut server = RpcServer::empty();
        server.ws_http = self.build_ws_http(modules).await?;

        if let Some(builder) = self.ipc_server_config {
            let metrics = modules.ipc.as_ref().map(RpcRequestMetrics::ipc).unwrap_or_default();
            let ipc_path =
                self.ipc_endpoint.unwrap_or_else(|| constants::DEFAULT_IPC_ENDPOINT.into());
            let ipc = builder
                .set_rpc_middleware(IpcRpcServiceBuilder::new().layer(metrics))
                .build(ipc_path);
            server.ipc = Some(ipc);
        }

        Ok(server)
    }
}

/// Holds modules to be installed per transport type
///
/// # Example
///
/// Configure a http transport only
///
/// ```
/// use reth_rpc_builder::{RethRpcModule, TransportRpcModuleConfig};
/// let config =
///     TransportRpcModuleConfig::default().with_http([RethRpcModule::Eth, RethRpcModule::Admin]);
/// ```
#[derive(Debug, Clone, Default, Eq, PartialEq)]
pub struct TransportRpcModuleConfig {
    /// http module configuration
    http: Option<RpcModuleSelection>,
    /// ws module configuration
    ws: Option<RpcModuleSelection>,
    /// ipc module configuration
    ipc: Option<RpcModuleSelection>,
    /// Config for the modules
    config: Option<RpcModuleConfig>,
}

// === impl TransportRpcModuleConfig ===

impl TransportRpcModuleConfig {
    /// Creates a new config with only http set
    pub fn set_http(http: impl Into<RpcModuleSelection>) -> Self {
        Self::default().with_http(http)
    }

    /// Creates a new config with only ws set
    pub fn set_ws(ws: impl Into<RpcModuleSelection>) -> Self {
        Self::default().with_ws(ws)
    }

    /// Creates a new config with only ipc set
    pub fn set_ipc(ipc: impl Into<RpcModuleSelection>) -> Self {
        Self::default().with_ipc(ipc)
    }

    /// Sets the [`RpcModuleSelection`] for the http transport.
    pub fn with_http(mut self, http: impl Into<RpcModuleSelection>) -> Self {
        self.http = Some(http.into());
        self
    }

    /// Sets the [`RpcModuleSelection`] for the ws transport.
    pub fn with_ws(mut self, ws: impl Into<RpcModuleSelection>) -> Self {
        self.ws = Some(ws.into());
        self
    }

    /// Sets the [`RpcModuleSelection`] for the http transport.
    pub fn with_ipc(mut self, ipc: impl Into<RpcModuleSelection>) -> Self {
        self.ipc = Some(ipc.into());
        self
    }

    /// Sets a custom [`RpcModuleConfig`] for the configured modules.
    pub const fn with_config(mut self, config: RpcModuleConfig) -> Self {
        self.config = Some(config);
        self
    }

    /// Get a mutable reference to the
    pub fn http_mut(&mut self) -> &mut Option<RpcModuleSelection> {
        &mut self.http
    }

    /// Get a mutable reference to the
    pub fn ws_mut(&mut self) -> &mut Option<RpcModuleSelection> {
        &mut self.ws
    }

    /// Get a mutable reference to the
    pub fn ipc_mut(&mut self) -> &mut Option<RpcModuleSelection> {
        &mut self.ipc
    }

    /// Get a mutable reference to the
    pub fn config_mut(&mut self) -> &mut Option<RpcModuleConfig> {
        &mut self.config
    }

    /// Returns true if no transports are configured
    pub const fn is_empty(&self) -> bool {
        self.http.is_none() && self.ws.is_none() && self.ipc.is_none()
    }

    /// Returns the [`RpcModuleSelection`] for the http transport
    pub const fn http(&self) -> Option<&RpcModuleSelection> {
        self.http.as_ref()
    }

    /// Returns the [`RpcModuleSelection`] for the ws transport
    pub const fn ws(&self) -> Option<&RpcModuleSelection> {
        self.ws.as_ref()
    }

    /// Returns the [`RpcModuleSelection`] for the ipc transport
    pub const fn ipc(&self) -> Option<&RpcModuleSelection> {
        self.ipc.as_ref()
    }

    /// Returns the [`RpcModuleConfig`] for the configured modules
    pub const fn config(&self) -> Option<&RpcModuleConfig> {
        self.config.as_ref()
    }

    /// Ensures that both http and ws are configured and that they are configured to use the same
    /// port.
    fn ensure_ws_http_identical(&self) -> Result<(), WsHttpSamePortError> {
        if RpcModuleSelection::are_identical(self.http.as_ref(), self.ws.as_ref()) {
            Ok(())
        } else {
            let http_modules =
                self.http.as_ref().map(RpcModuleSelection::to_selection).unwrap_or_default();
            let ws_modules =
                self.ws.as_ref().map(RpcModuleSelection::to_selection).unwrap_or_default();

            let http_not_ws = http_modules.difference(&ws_modules).copied().collect();
            let ws_not_http = ws_modules.difference(&http_modules).copied().collect();
            let overlap = http_modules.intersection(&ws_modules).copied().collect();

            Err(WsHttpSamePortError::ConflictingModules(Box::new(ConflictingModules {
                overlap,
                http_not_ws,
                ws_not_http,
            })))
        }
    }
}

/// Holds installed modules per transport type.
#[derive(Debug, Clone, Default)]
pub struct TransportRpcModules<Context = ()> {
    /// The original config
    config: TransportRpcModuleConfig,
    /// rpcs module for http
    http: Option<RpcModule<Context>>,
    /// rpcs module for ws
    ws: Option<RpcModule<Context>>,
    /// rpcs module for ipc
    ipc: Option<RpcModule<Context>>,
}

// === impl TransportRpcModules ===

impl TransportRpcModules {
    /// Returns the [`TransportRpcModuleConfig`] used to configure this instance.
    pub const fn module_config(&self) -> &TransportRpcModuleConfig {
        &self.config
    }

    /// Merge the given [Methods] in the configured http methods.
    ///
    /// Fails if any of the methods in other is present already.
    ///
    /// Returns [Ok(false)] if no http transport is configured.
    pub fn merge_http(&mut self, other: impl Into<Methods>) -> Result<bool, RegisterMethodError> {
        if let Some(ref mut http) = self.http {
            return http.merge(other.into()).map(|_| true)
        }
        Ok(false)
    }

    /// Merge the given [Methods] in the configured ws methods.
    ///
    /// Fails if any of the methods in other is present already.
    ///
    /// Returns [Ok(false)] if no ws transport is configured.
    pub fn merge_ws(&mut self, other: impl Into<Methods>) -> Result<bool, RegisterMethodError> {
        if let Some(ref mut ws) = self.ws {
            return ws.merge(other.into()).map(|_| true)
        }
        Ok(false)
    }

    /// Merge the given [Methods] in the configured ipc methods.
    ///
    /// Fails if any of the methods in other is present already.
    ///
    /// Returns [Ok(false)] if no ipc transport is configured.
    pub fn merge_ipc(&mut self, other: impl Into<Methods>) -> Result<bool, RegisterMethodError> {
        if let Some(ref mut ipc) = self.ipc {
            return ipc.merge(other.into()).map(|_| true)
        }
        Ok(false)
    }

    /// Merge the given [Methods] in all configured methods.
    ///
    /// Fails if any of the methods in other is present already.
    pub fn merge_configured(
        &mut self,
        other: impl Into<Methods>,
    ) -> Result<(), RegisterMethodError> {
        let other = other.into();
        self.merge_http(other.clone())?;
        self.merge_ws(other.clone())?;
        self.merge_ipc(other)?;
        Ok(())
    }

    /// Convenience function for starting a server
    pub async fn start_server(self, builder: RpcServerConfig) -> Result<RpcServerHandle, RpcError> {
        builder.start(self).await
    }
}

/// Container type for ws and http servers in all possible combinations.
#[derive(Default)]
struct WsHttpServer {
    /// The address of the http server
    http_local_addr: Option<SocketAddr>,
    /// The address of the ws server
    ws_local_addr: Option<SocketAddr>,
    /// Configured ws,http servers
    server: WsHttpServers,
    /// The jwt secret.
    jwt_secret: Option<JwtSecret>,
}

// Define the type alias with detailed type complexity
type WsHttpServerKind = Server<
    Stack<
        tower::util::Either<AuthLayer<JwtAuthValidator>, Identity>,
        Stack<tower::util::Either<CorsLayer, Identity>, Identity>,
    >,
    Stack<RpcRequestMetrics, Identity>,
>;

/// Enum for holding the http and ws servers in all possible combinations.
enum WsHttpServers {
    /// Both servers are on the same port
    SamePort(WsHttpServerKind),
    /// Servers are on different ports
    DifferentPort { http: Option<WsHttpServerKind>, ws: Option<WsHttpServerKind> },
}

// === impl WsHttpServers ===

impl WsHttpServers {
    /// Starts the servers and returns the handles (http, ws)
    async fn start(
        self,
        http_module: Option<RpcModule<()>>,
        ws_module: Option<RpcModule<()>>,
        config: &TransportRpcModuleConfig,
    ) -> Result<(Option<ServerHandle>, Option<ServerHandle>), RpcError> {
        let mut http_handle = None;
        let mut ws_handle = None;
        match self {
            Self::SamePort(server) => {
                // Make sure http and ws modules are identical, since we currently can't run
                // different modules on same server
                config.ensure_ws_http_identical()?;

                if let Some(module) = http_module.or(ws_module) {
                    let handle = server.start(module);
                    http_handle = Some(handle.clone());
                    ws_handle = Some(handle);
                }
            }
            Self::DifferentPort { http, ws } => {
                if let Some((server, module)) =
                    http.and_then(|server| http_module.map(|module| (server, module)))
                {
                    http_handle = Some(server.start(module));
                }
                if let Some((server, module)) =
                    ws.and_then(|server| ws_module.map(|module| (server, module)))
                {
                    ws_handle = Some(server.start(module));
                }
            }
        }

        Ok((http_handle, ws_handle))
    }
}

impl Default for WsHttpServers {
    fn default() -> Self {
        Self::DifferentPort { http: None, ws: None }
    }
}

/// Container type for each transport ie. http, ws, and ipc server
pub struct RpcServer {
    /// Configured ws,http servers
    ws_http: WsHttpServer,
    /// ipc server
    ipc: Option<IpcServer<Identity, Stack<RpcRequestMetrics, Identity>>>,
}

// === impl RpcServer ===

impl RpcServer {
    fn empty() -> Self {
        Self { ws_http: Default::default(), ipc: None }
    }

    /// Returns the [`SocketAddr`] of the http server if started.
    pub const fn http_local_addr(&self) -> Option<SocketAddr> {
        self.ws_http.http_local_addr
    }
    /// Return the `JwtSecret` of the server
    pub const fn jwt(&self) -> Option<JwtSecret> {
        self.ws_http.jwt_secret
    }

    /// Returns the [`SocketAddr`] of the ws server if started.
    pub const fn ws_local_addr(&self) -> Option<SocketAddr> {
        self.ws_http.ws_local_addr
    }

    /// Returns the endpoint of the ipc server if started.
    pub fn ipc_endpoint(&self) -> Option<String> {
        self.ipc.as_ref().map(|ipc| ipc.endpoint())
    }

    /// Starts the configured server by spawning the servers on the tokio runtime.
    ///
    /// This returns an [RpcServerHandle] that's connected to the server task(s) until the server is
    /// stopped or the [RpcServerHandle] is dropped.
    #[instrument(name = "start", skip_all, fields(http = ?self.http_local_addr(), ws = ?self.ws_local_addr(), ipc = ?self.ipc_endpoint()), target = "rpc", level = "TRACE")]
    pub async fn start(self, modules: TransportRpcModules) -> Result<RpcServerHandle, RpcError> {
        trace!(target: "rpc", "staring RPC server");
        let Self { ws_http, ipc: ipc_server } = self;
        let TransportRpcModules { config, http, ws, ipc } = modules;
        let mut handle = RpcServerHandle {
            http_local_addr: ws_http.http_local_addr,
            ws_local_addr: ws_http.ws_local_addr,
            http: None,
            ws: None,
            ipc_endpoint: None,
            ipc: None,
            jwt_secret: None,
        };

        let (http, ws) = ws_http.server.start(http, ws, &config).await?;
        handle.http = http;
        handle.ws = ws;

        if let Some((server, module)) =
            ipc_server.and_then(|server| ipc.map(|module| (server, module)))
        {
            handle.ipc_endpoint = Some(server.endpoint());
            handle.ipc = Some(server.start(module).await?);
        }

        Ok(handle)
    }
}

impl fmt::Debug for RpcServer {
    fn fmt(&self, f: &mut fmt::Formatter<'_>) -> fmt::Result {
        f.debug_struct("RpcServer")
            .field("http", &self.ws_http.http_local_addr.is_some())
            .field("ws", &self.ws_http.ws_local_addr.is_some())
            .field("ipc", &self.ipc.is_some())
            .finish()
    }
}

/// A handle to the spawned servers.
///
/// When this type is dropped or [`RpcServerHandle::stop`] has been called the server will be
/// stopped.
#[derive(Clone, Debug)]
#[must_use = "Server stops if dropped"]
pub struct RpcServerHandle {
    /// The address of the http/ws server
    http_local_addr: Option<SocketAddr>,
    ws_local_addr: Option<SocketAddr>,
    http: Option<ServerHandle>,
    ws: Option<ServerHandle>,
    ipc_endpoint: Option<String>,
    ipc: Option<jsonrpsee::server::ServerHandle>,
    jwt_secret: Option<JwtSecret>,
}

// === impl RpcServerHandle ===

impl RpcServerHandle {
    /// Configures the JWT secret for authentication.
    fn bearer_token(&self) -> Option<String> {
        self.jwt_secret.as_ref().map(|secret| {
            format!(
                "Bearer {}",
                secret
                    .encode(&Claims {
                        iat: (SystemTime::now().duration_since(UNIX_EPOCH).unwrap() +
                            Duration::from_secs(60))
                        .as_secs(),
                        exp: None,
                    })
                    .unwrap()
            )
        })
    }
    /// Returns the [`SocketAddr`] of the http server if started.
    pub const fn http_local_addr(&self) -> Option<SocketAddr> {
        self.http_local_addr
    }

    /// Returns the [`SocketAddr`] of the ws server if started.
    pub const fn ws_local_addr(&self) -> Option<SocketAddr> {
        self.ws_local_addr
    }

    /// Tell the server to stop without waiting for the server to stop.
    pub fn stop(self) -> Result<(), AlreadyStoppedError> {
        if let Some(handle) = self.http {
            handle.stop()?
        }

        if let Some(handle) = self.ws {
            handle.stop()?
        }

        if let Some(handle) = self.ipc {
            handle.stop()?
        }

        Ok(())
    }

    /// Returns the endpoint of the launched IPC server, if any
    pub fn ipc_endpoint(&self) -> Option<String> {
        self.ipc_endpoint.clone()
    }

    /// Returns the url to the http server
    pub fn http_url(&self) -> Option<String> {
        self.http_local_addr.map(|addr| format!("http://{addr}"))
    }

    /// Returns the url to the ws server
    pub fn ws_url(&self) -> Option<String> {
        self.ws_local_addr.map(|addr| format!("ws://{addr}"))
    }

    /// Returns a http client connected to the server.
    pub fn http_client(&self) -> Option<jsonrpsee::http_client::HttpClient> {
        let url = self.http_url()?;

        let client = if let Some(token) = self.bearer_token() {
            jsonrpsee::http_client::HttpClientBuilder::default()
                .set_headers(HeaderMap::from_iter([(AUTHORIZATION, token.parse().unwrap())]))
                .build(url)
        } else {
            jsonrpsee::http_client::HttpClientBuilder::default().build(url)
        };

        client.expect("failed to create http client").into()
    }

    /// Returns a ws client connected to the server.
    pub async fn ws_client(&self) -> Option<jsonrpsee::ws_client::WsClient> {
        let url = self.ws_url()?;
        let mut builder = jsonrpsee::ws_client::WsClientBuilder::default();

        if let Some(token) = self.bearer_token() {
            let headers = HeaderMap::from_iter([(AUTHORIZATION, token.parse().unwrap())]);
            builder = builder.set_headers(headers);
        }

        let client = builder.build(url).await.expect("failed to create ws client");
        Some(client)
    }
}

#[cfg(test)]
mod tests {
    use super::*;

    #[test]
    fn parse_eth_call_bundle() {
        let selection = "eth-call-bundle".parse::<RethRpcModule>().unwrap();
        assert_eq!(selection, RethRpcModule::EthCallBundle);
        let selection = "eth_callBundle".parse::<RethRpcModule>().unwrap();
        assert_eq!(selection, RethRpcModule::EthCallBundle);
    }

    #[test]
    fn parse_eth_call_bundle_selection() {
        let selection = "eth,admin,debug,eth-call-bundle".parse::<RpcModuleSelection>().unwrap();
        assert_eq!(
            selection,
            RpcModuleSelection::Selection(
                [
                    RethRpcModule::Eth,
                    RethRpcModule::Admin,
                    RethRpcModule::Debug,
                    RethRpcModule::EthCallBundle,
                ]
                .into()
            )
        );
    }

    #[test]
    fn parse_rpc_module_selection() {
        let selection = "all".parse::<RpcModuleSelection>().unwrap();
        assert_eq!(selection, RpcModuleSelection::All);
    }

    #[test]
    fn parse_rpc_module_selection_none() {
        let selection = "none".parse::<RpcModuleSelection>().unwrap();
        assert_eq!(selection, RpcModuleSelection::Selection(Default::default()));
    }

    #[test]
    fn parse_rpc_unique_module_selection() {
        let selection = "eth,admin,eth,net".parse::<RpcModuleSelection>().unwrap();
        assert_eq!(
            selection,
            RpcModuleSelection::Selection(
                [RethRpcModule::Eth, RethRpcModule::Admin, RethRpcModule::Net,].into()
            )
        );
    }

    #[test]
    fn identical_selection() {
        assert!(RpcModuleSelection::are_identical(
            Some(&RpcModuleSelection::All),
            Some(&RpcModuleSelection::All),
        ));
        assert!(!RpcModuleSelection::are_identical(
            Some(&RpcModuleSelection::All),
            Some(&RpcModuleSelection::Standard),
        ));
        assert!(RpcModuleSelection::are_identical(
            Some(&RpcModuleSelection::Selection(RpcModuleSelection::Standard.to_selection())),
            Some(&RpcModuleSelection::Standard),
        ));
        assert!(RpcModuleSelection::are_identical(
            Some(&RpcModuleSelection::Selection([RethRpcModule::Eth].into())),
            Some(&RpcModuleSelection::Selection([RethRpcModule::Eth].into())),
        ));
        assert!(RpcModuleSelection::are_identical(
            None,
            Some(&RpcModuleSelection::Selection(Default::default())),
        ));
        assert!(RpcModuleSelection::are_identical(
            Some(&RpcModuleSelection::Selection(Default::default())),
            None,
        ));
        assert!(RpcModuleSelection::are_identical(None, None));
    }

    #[test]
    fn test_rpc_module_str() {
        macro_rules! assert_rpc_module {
            ($($s:expr => $v:expr,)*) => {
                $(
                    let val: RethRpcModule  = $s.parse().unwrap();
                    assert_eq!(val, $v);
                    assert_eq!(val.to_string().as_str(), $s);
                )*
            };
        }
        assert_rpc_module!
        (
                "admin" =>  RethRpcModule::Admin,
                "debug" =>  RethRpcModule::Debug,
                "eth" =>  RethRpcModule::Eth,
                "net" =>  RethRpcModule::Net,
                "trace" =>  RethRpcModule::Trace,
                "web3" =>  RethRpcModule::Web3,
                "rpc" => RethRpcModule::Rpc,
                "ots" => RethRpcModule::Ots,
                "reth" => RethRpcModule::Reth,
            );
    }

    #[test]
    fn test_default_selection() {
        let selection = RpcModuleSelection::Standard.to_selection();
        assert_eq!(selection, [RethRpcModule::Eth, RethRpcModule::Net, RethRpcModule::Web3].into())
    }

    #[test]
    fn test_create_rpc_module_config() {
        let selection = vec!["eth", "admin"];
        let config = RpcModuleSelection::try_from_selection(selection).unwrap();
        assert_eq!(
            config,
            RpcModuleSelection::Selection([RethRpcModule::Eth, RethRpcModule::Admin].into())
        );
    }

    #[test]
    fn test_configure_transport_config() {
        let config = TransportRpcModuleConfig::default()
            .with_http([RethRpcModule::Eth, RethRpcModule::Admin]);
        assert_eq!(
            config,
            TransportRpcModuleConfig {
                http: Some(RpcModuleSelection::Selection(
                    [RethRpcModule::Eth, RethRpcModule::Admin].into()
                )),
                ws: None,
                ipc: None,
                config: None,
            }
        )
    }

    #[test]
    fn test_configure_transport_config_none() {
        let config = TransportRpcModuleConfig::default().with_http(Vec::<RethRpcModule>::new());
        assert_eq!(
            config,
            TransportRpcModuleConfig {
                http: Some(RpcModuleSelection::Selection(Default::default())),
                ws: None,
                ipc: None,
                config: None,
            }
        )
    }
}<|MERGE_RESOLUTION|>--- conflicted
+++ resolved
@@ -161,14 +161,8 @@
 };
 use reth_rpc::{
     eth::{
-<<<<<<< HEAD
-        fee_history::fee_history_cache_new_blocks_task, servers::RawTransactionForwarder,
-        EthBundle, EthStateCache, EthSubscriptionIdProvider, FullEthApiServer,
-=======
-        cache::cache_new_blocks_task,
-        servers::{RawTransactionForwarder, UpdateRawTxForwarder},
-        EthBundle, EthFilter, EthPubSub, EthStateCache, EthSubscriptionIdProvider,
->>>>>>> c4ce014b
+        servers::RawTransactionForwarder, EthBundle, EthStateCache, EthSubscriptionIdProvider,
+        FullEthApiServer,
     },
     AdminApi, DebugApi, EngineEthApi, NetApi, OtterscanApi, RPCApi, RethApi, TraceApi, TxPoolApi,
     Web3Api,
@@ -438,7 +432,7 @@
     ) -> (
         TransportRpcModules,
         AuthRpcModule,
-        RethModuleRegistry<Provider, Pool, Network, Tasks, Events, EvmConfig, EthApi>,
+        RethModuleRegistry<Provider, Pool, Network, Tasks, Events, EthApi>,
     )
     where
         EngineT: EngineTypes + 'static,
@@ -494,7 +488,7 @@
         config: RpcModuleConfig,
         eth: impl EthApiBuilder<Provider, Pool, EvmConfig, Network, Tasks, Events, Server = EthApi>
             + 'static,
-    ) -> RethModuleRegistry<Provider, Pool, Network, Tasks, Events, EvmConfig, EthApi>
+    ) -> RethModuleRegistry<Provider, Pool, Network, Tasks, Events, EthApi>
     where
         EthApi: FullEthApiServer,
     {
@@ -619,16 +613,12 @@
 
 /// A Helper type the holds instances of the configured modules.
 #[derive(Debug, Clone)]
-pub struct RethModuleRegistry<Provider, Pool, Network, Tasks, Events, EvmConfig, EthApi> {
+pub struct RethModuleRegistry<Provider, Pool, Network, Tasks, Events, EthApi> {
     provider: Provider,
     pool: Pool,
     network: Network,
     executor: Tasks,
     events: Events,
-    /// Defines how to configure the EVM before execution.
-    evm_config: EvmConfig,
-    /// Additional settings for handlers.
-    config: RpcModuleConfig,
     /// Holds a all 'eth_' namespace handlers
     eth: EthHandlers<Provider, Pool, Network, Events, EthApi>,
     /// to put trace calls behind semaphore
@@ -639,12 +629,11 @@
 
 // === impl RethModuleRegistry ===
 
-impl<Provider, Pool, Network, Tasks, Events, EvmConfig, EthApi>
-    RethModuleRegistry<Provider, Pool, Network, Tasks, Events, EvmConfig, EthApi>
+impl<Provider, Pool, Network, Tasks, Events, EthApi>
+    RethModuleRegistry<Provider, Pool, Network, Tasks, Events, EthApi>
 where
     Provider: StateProviderFactory + BlockReader + EvmEnvProvider + Clone + Unpin + 'static,
     Pool: Send + Sync + Clone + 'static,
-    EvmConfig: ConfigureEvm,
     Network: Clone,
     Events: CanonStateSubscriptions + Clone,
     Tasks: TaskSpawner + Clone + 'static,
@@ -652,7 +641,7 @@
 {
     /// Creates a new, empty instance.
     #[allow(clippy::too_many_arguments)]
-    pub fn new(
+    pub fn new<EvmConfig>(
         provider: Provider,
         pool: Pool,
         network: Network,
@@ -662,20 +651,24 @@
         evm_config: EvmConfig,
         eth_server_builder: impl EthApiBuilder<Provider, Pool, EvmConfig, Network, Tasks, Events, Server = EthApi>
             + 'static,
-    ) -> Self {
+    ) -> Self
+    where
+        EvmConfig: ConfigureEvm,
+    {
         let cache = EthStateCache::spawn_with(
             provider.clone(),
             config.eth.cache.clone(),
             executor.clone(),
             evm_config.clone(),
         );
+        let blocking_pool_guard = BlockingTaskGuard::new(config.eth.max_tracing_requests);
 
         let ctx = EthApiBuilderCtx::new(
             provider.clone(),
             pool.clone(),
             network.clone(),
-            evm_config.clone(),
-            &config.eth,
+            evm_config,
+            config.eth,
             executor.clone(),
             events.clone(),
             cache,
@@ -687,12 +680,10 @@
             provider,
             pool,
             network,
-            evm_config,
             eth,
             executor,
             modules: Default::default(),
-            blocking_pool_guard: BlockingTaskGuard::new(config.eth.max_tracing_requests),
-            config,
+            blocking_pool_guard,
             events,
         }
     }
@@ -700,10 +691,7 @@
     /// Sets a forwarder for `eth_sendRawTransaction`
     ///
     /// Note: this might be removed in the future in favor of a more generic approach.
-    pub fn set_eth_raw_transaction_forwarder(
-        &mut self,
-        forwarder: Arc<dyn RawTransactionForwarder>,
-    ) {
+    pub fn set_eth_raw_transaction_forwarder(&self, forwarder: Arc<dyn RawTransactionForwarder>) {
         // in case the eth api has been created before the forwarder was set: <https://github.com/paradigmxyz/reth/issues/8661>
         self.eth.api.set_eth_raw_transaction_forwarder(forwarder.clone());
     }
@@ -743,8 +731,8 @@
     }
 }
 
-impl<Provider: ChainSpecProvider, Pool, Network, Tasks, Events, EvmConfig, EthApi>
-    RethModuleRegistry<Provider, Pool, Network, Tasks, Events, EvmConfig, EthApi>
+impl<Provider: ChainSpecProvider, Pool, Network, Tasks, Events, EthApi>
+    RethModuleRegistry<Provider, Pool, Network, Tasks, Events, EthApi>
 where
     Network: NetworkInfo + Peers + Clone + 'static,
     EthApi: FullEthApiServer,
@@ -774,15 +762,14 @@
     }
 }
 
-impl<Provider, Pool, Network, Tasks, Events, EvmConfig, EthApi>
-    RethModuleRegistry<Provider, Pool, Network, Tasks, Events, EvmConfig, EthApi>
+impl<Provider, Pool, Network, Tasks, Events, EthApi>
+    RethModuleRegistry<Provider, Pool, Network, Tasks, Events, EthApi>
 where
     Provider: FullRpcProvider + AccountReader + ChangeSetReader,
     Pool: TransactionPool + Clone + 'static,
     Network: NetworkInfo + Peers + Clone + 'static,
     Tasks: TaskSpawner + Clone + 'static,
     Events: CanonStateSubscriptions + Clone + 'static,
-    EvmConfig: ConfigureEvm,
     EthApi: FullEthApiServer,
 {
     /// Register Eth Namespace
@@ -791,7 +778,7 @@
     ///
     /// If called outside of the tokio runtime. See also [`Self::eth_api`]
     pub fn register_eth(&mut self) -> &mut Self {
-        let eth_api = self.eth_api();
+        let eth_api = self.eth_api().clone();
         self.modules.insert(RethRpcModule::Eth, eth_api.into_rpc().into());
         self
     }
@@ -834,18 +821,19 @@
     ///   * `api_` namespace
     ///
     /// Note: This does _not_ register the `engine_` in this registry.
-    pub fn create_auth_module<EngineApi, EngineT>(&mut self, engine_api: EngineApi) -> AuthRpcModule
+    pub fn create_auth_module<EngineApi, EngineT>(&self, engine_api: EngineApi) -> AuthRpcModule
     where
         EngineT: EngineTypes + 'static,
         EngineApi: EngineApiServer<EngineT>,
     {
+        let mut module = RpcModule::new(());
+
+        module.merge(engine_api.into_rpc()).expect("No conflicting methods");
+
+        // also merge a subset of `eth_` handlers
         let eth_handlers = self.eth_handlers();
-        let mut module = RpcModule::new(());
-
-        module.merge(engine_api.into_rpc()).expect("No conflicting methods");
-
-        // also merge a subset of `eth_` handlers
-        let engine_eth = EngineEthApi::new(eth_handlers.api.clone(), eth_handlers.filter);
+        let engine_eth = EngineEthApi::new(eth_handlers.api.clone(), eth_handlers.filter.clone());
+
         module.merge(engine_eth.into_rpc()).expect("No conflicting methods");
 
         AuthRpcModule { inner: module }
@@ -925,7 +913,7 @@
         namespaces: impl Iterator<Item = RethRpcModule>,
     ) -> Vec<Methods> {
         let EthHandlers { api: eth_api, filter: eth_filter, pubsub: eth_pubsub, .. } =
-            self.with_eth(|eth| eth.clone());
+            self.eth_handlers().clone();
 
         // Create a copy, so we can list out all the methods for rpc_ api
         let namespaces: Vec<_> = namespaces.collect();
@@ -1000,9 +988,12 @@
     /// # Panics
     ///
     /// If called outside of the tokio runtime. See also [`Self::eth_api`]
-    pub fn trace_api(&mut self) -> TraceApi<Provider, EthApi> {
-        let eth = self.eth_handlers();
-        TraceApi::new(self.provider.clone(), eth.api, self.blocking_pool_guard.clone())
+    pub fn trace_api(&self) -> TraceApi<Provider, EthApi> {
+        TraceApi::new(
+            self.provider.clone(),
+            self.eth_api().clone(),
+            self.blocking_pool_guard.clone(),
+        )
     }
 
     /// Instantiates [`EthBundle`] Api
@@ -1010,8 +1001,8 @@
     /// # Panics
     ///
     /// If called outside of the tokio runtime. See also [`Self::eth_api`]
-    pub fn bundle_api(&mut self) -> EthBundle<EthApi> {
-        let eth_api = self.eth_api();
+    pub fn bundle_api(&self) -> EthBundle<EthApi> {
+        let eth_api = self.eth_api().clone();
         EthBundle::new(eth_api, self.blocking_pool_guard.clone())
     }
 
@@ -1020,8 +1011,8 @@
     /// # Panics
     ///
     /// If called outside of the tokio runtime. See also [`Self::eth_api`]
-    pub fn otterscan_api(&mut self) -> OtterscanApi<EthApi> {
-        let eth_api = self.eth_api();
+    pub fn otterscan_api(&self) -> OtterscanApi<EthApi> {
+        let eth_api = self.eth_api().clone();
         OtterscanApi::new(eth_api)
     }
 
@@ -1030,8 +1021,8 @@
     /// # Panics
     ///
     /// If called outside of the tokio runtime. See also [`Self::eth_api`]
-    pub fn debug_api(&mut self) -> DebugApi<Provider, EthApi> {
-        let eth_api = self.eth_api();
+    pub fn debug_api(&self) -> DebugApi<Provider, EthApi> {
+        let eth_api = self.eth_api().clone();
         DebugApi::new(self.provider.clone(), eth_api, self.blocking_pool_guard.clone())
     }
 
@@ -1040,8 +1031,8 @@
     /// # Panics
     ///
     /// If called outside of the tokio runtime. See also [`Self::eth_api`]
-    pub fn net_api(&mut self) -> NetApi<Network, EthApi> {
-        let eth_api = self.eth_api();
+    pub fn net_api(&self) -> NetApi<Network, EthApi> {
+        let eth_api = self.eth_api().clone();
         NetApi::new(self.network.clone(), eth_api)
     }
 
@@ -1051,51 +1042,25 @@
     }
 }
 
-impl<Provider, Pool, Network, Tasks, Events, EvmConfig, EthApi>
-    RethModuleRegistry<Provider, Pool, Network, Tasks, Events, EvmConfig, EthApi>
+impl<Provider, Pool, Network, Tasks, Events, EthApi>
+    RethModuleRegistry<Provider, Pool, Network, Tasks, Events, EthApi>
 {
+    /// Returns a reference to the installed [`EthApi`](reth_rpc::eth::EthApi).
+    pub const fn eth_api(&self) -> &EthApi {
+        &self.eth.api
+    }
+
     /// Returns the [`EthStateCache`] frontend
     ///
     /// This will spawn exactly one [`EthStateCache`] service if this is the first time the cache is
     /// requested.
-    pub fn eth_cache(&mut self) -> EthStateCache {
-        self.with_eth(|handlers| handlers.cache.clone())
-    }
-
-    /// Creates the [`EthHandlers`] type the first time this is called.
-    ///
-    /// This will spawn the required service tasks for [`EthApi`](reth_rpc::eth::EthApi) for:
-    ///   - [`EthStateCache`]
-    ///   - [`FeeHistoryCache`](reth_rpc::eth::FeeHistoryCache)
-    fn with_eth<F, R>(&self, f: F) -> R
-    where
-        F: FnOnce(&EthHandlers<Provider, Pool, Network, Events, EthApi>) -> R,
-    {
-        f(&self.eth)
-    }
-}
-
-impl<Provider, Pool, Network, Tasks, Events, EvmConfig, EthApi>
-    RethModuleRegistry<Provider, Pool, Network, Tasks, Events, EvmConfig, EthApi>
-where
-    EthApi: Clone,
-{
-    /// Returns the configured [`EthApi`](reth_rpc::eth::EthApi) or creates it if it does not exist
-    /// yet
-    ///
-    /// Caution: This will spawn the necessary tasks required by the
-    /// [`EthApi`](reth_rpc::eth::EthApi): [`EthStateCache`].
-    ///
-    /// # Panics
-    ///
-    /// If called outside of the tokio runtime.
-    pub fn eth_api(&self) -> EthApi {
-        self.with_eth(|handlers| handlers.api.clone())
-    }
-}
-
-impl<Provider, Pool, Network, Tasks, Events, EvmConfig, EthApi>
-    RethModuleRegistry<Provider, Pool, Network, Tasks, Events, EvmConfig, EthApi>
+    pub const fn eth_cache(&self) -> &EthStateCache {
+        &self.eth.cache
+    }
+}
+
+impl<Provider, Pool, Network, Tasks, Events, EthApi>
+    RethModuleRegistry<Provider, Pool, Network, Tasks, Events, EthApi>
 where
     Provider: Clone,
     Pool: Clone,
@@ -1103,13 +1068,9 @@
     Events: Clone,
     EthApi: Clone,
 {
-    /// Returns the configured [`EthHandlers`] or creates it if it does not exist yet
-    ///
-    /// # Panics
-    ///
-    /// If called outside of the tokio runtime. See also [`Self::eth_api`]
-    pub fn eth_handlers(&mut self) -> EthHandlers<Provider, Pool, Network, Events, EthApi> {
-        self.with_eth(|handlers| handlers.clone())
+    /// Returns a reference to the installed [`EthHandlers`].
+    pub const fn eth_handlers(&self) -> &EthHandlers<Provider, Pool, Network, Events, EthApi> {
+        &self.eth
     }
 }
 
