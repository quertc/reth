[package]
name = "reth-rpc-builder"
version.workspace = true
edition.workspace = true
rust-version.workspace = true
license.workspace = true
homepage.workspace = true
repository.workspace = true
description = "Helpers for configuring RPC"

[lints]
workspace = true

[dependencies]
# reth
reth-ipc.workspace = true
reth-chainspec.workspace = true
reth-network-api.workspace = true
reth-node-core.workspace = true
reth-provider.workspace = true
reth-rpc.workspace = true
reth-rpc-api.workspace = true
reth-rpc-eth-api.workspace = true
reth-rpc-layer.workspace = true
reth-rpc-eth-types.workspace = true
reth-rpc-server-types.workspace = true
reth-tasks = { workspace = true, features = ["rayon"] }
reth-transaction-pool.workspace = true
reth-evm.workspace = true
reth-engine-primitives.workspace = true
reth-rpc-types.workspace = true
<<<<<<< HEAD

# ethereum
alloy-network.workspace = true
=======
>>>>>>> 7d8196e2

# rpc/net
jsonrpsee = { workspace = true, features = ["server"] }
tower-http = { workspace = true, features = ["full"] }
tower = { workspace = true, features = ["full"] }
http.workspace = true
pin-project.workspace = true

# metrics
reth-metrics = { workspace = true, features = ["common"] }
metrics.workspace = true

# misc
serde = { workspace = true, features = ["derive"] }
thiserror.workspace = true
tracing.workspace = true

[dev-dependencies]
reth-chainspec.workspace = true
reth-beacon-consensus.workspace = true
reth-network-api.workspace = true
reth-network-peers.workspace = true
reth-evm-ethereum.workspace = true
reth-ethereum-engine-primitives.workspace = true
reth-payload-builder = { workspace = true, features = ["test-utils"] }
reth-primitives.workspace = true
reth-provider = { workspace = true, features = ["test-utils"] }
reth-rpc-api = { workspace = true, features = ["client"] }
reth-rpc-engine-api.workspace = true
reth-rpc-types.workspace = true
reth-tracing.workspace = true
reth-transaction-pool = { workspace = true, features = ["test-utils"] }
reth-tokio-util.workspace = true
reth-node-api.workspace = true
reth-rpc-types-compat.workspace = true

tokio = { workspace = true, features = ["rt", "rt-multi-thread"] }
serde_json.workspace = true
clap = { workspace = true, features = ["derive"] }<|MERGE_RESOLUTION|>--- conflicted
+++ resolved
@@ -29,12 +29,6 @@
 reth-evm.workspace = true
 reth-engine-primitives.workspace = true
 reth-rpc-types.workspace = true
-<<<<<<< HEAD
-
-# ethereum
-alloy-network.workspace = true
-=======
->>>>>>> 7d8196e2
 
 # rpc/net
 jsonrpsee = { workspace = true, features = ["server"] }
