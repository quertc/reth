//! Standalone Conversion Functions for Handling Different Versions of Execution Payloads in
//! Ethereum's Engine

use reth_primitives::{
    constants::{EMPTY_OMMER_ROOT_HASH, MAXIMUM_EXTRA_DATA_SIZE, MIN_PROTOCOL_BASE_FEE_U256},
    proofs::{self},
    Block, Header, Request, SealedBlock, TransactionSigned, UintTryTo, Withdrawals, B256, U256,
};
use reth_rpc_types::engine::{
    payload::{ExecutionPayloadBodyV1, ExecutionPayloadFieldV2, ExecutionPayloadInputV2},
    ExecutionPayload, ExecutionPayloadV1, ExecutionPayloadV2, ExecutionPayloadV3,
    ExecutionPayloadV4, PayloadError,
};

/// Converts [ExecutionPayloadV1] to [Block]
pub fn try_payload_v1_to_block(payload: ExecutionPayloadV1) -> Result<Block, PayloadError> {
    if payload.extra_data.len() > MAXIMUM_EXTRA_DATA_SIZE {
        return Err(PayloadError::ExtraData(payload.extra_data))
    }

    if payload.base_fee_per_gas < MIN_PROTOCOL_BASE_FEE_U256 {
        return Err(PayloadError::BaseFee(payload.base_fee_per_gas))
    }

    let transactions = payload
        .transactions
        .into_iter()
        .map(|tx| TransactionSigned::decode_enveloped(&mut tx.as_ref()))
        .collect::<Result<Vec<_>, _>>()?;
    let transactions_root = proofs::calculate_transaction_root(&transactions);

    let header = Header {
        parent_hash: payload.parent_hash,
        beneficiary: payload.fee_recipient,
        state_root: payload.state_root,
        transactions_root,
        receipts_root: payload.receipts_root,
        withdrawals_root: None,
        logs_bloom: payload.logs_bloom,
        number: payload.block_number,
        gas_limit: payload.gas_limit,
        gas_used: payload.gas_used,
        timestamp: payload.timestamp,
        mix_hash: payload.prev_randao,
        // WARNING: It’s allowed for a base fee in EIP1559 to increase unbounded. We assume that
        // it will fit in an u64. This is not always necessarily true, although it is extremelly
        // unlikely not to be the case, a u64 maximum would have 2^64 which equates to 18 ETH per
        // gas.
        base_fee_per_gas: Some(
            payload
                .base_fee_per_gas
                .uint_try_to()
                .map_err(|_| PayloadError::BaseFee(payload.base_fee_per_gas))?,
        ),
        blob_gas_used: None,
        excess_blob_gas: None,
        parent_beacon_block_root: None,
        requests_root: None,
        extra_data: payload.extra_data,
        // Defaults
        ommers_hash: EMPTY_OMMER_ROOT_HASH,
        difficulty: Default::default(),
        nonce: Default::default(),
    };

    Ok(Block {
        header,
        body: transactions,
        ommers: Default::default(),
        withdrawals: None,
        requests: None,
    })
}

/// Converts [ExecutionPayloadV2] to [Block]
pub fn try_payload_v2_to_block(payload: ExecutionPayloadV2) -> Result<Block, PayloadError> {
    // this performs the same conversion as the underlying V1 payload, but calculates the
    // withdrawals root and adds withdrawals
    let mut base_sealed_block = try_payload_v1_to_block(payload.payload_inner)?;
    let withdrawals_root = proofs::calculate_withdrawals_root(&payload.withdrawals);
    base_sealed_block.withdrawals = Some(payload.withdrawals.into());
    base_sealed_block.header.withdrawals_root = Some(withdrawals_root);
    Ok(base_sealed_block)
}

/// Converts [ExecutionPayloadV3] to [Block]
///
/// This requires the [EIP-4788](https://eips.ethereum.org/EIPS/eip-4788) parent beacon block root
pub fn try_payload_v3_to_block(
    payload: ExecutionPayloadV3,
    parent_beacon_block_root: B256,
) -> Result<Block, PayloadError> {
    // this performs the same conversion as the underlying V2 payload, but inserts the blob gas
    // used and excess blob gas
    let mut base_block = try_payload_v2_to_block(payload.payload_inner)?;

    base_block.header.blob_gas_used = Some(payload.blob_gas_used);
    base_block.header.excess_blob_gas = Some(payload.excess_blob_gas);
    base_block.header.parent_beacon_block_root = Some(parent_beacon_block_root);

    Ok(base_block)
}

/// Converts [ExecutionPayloadV4] to [Block]
///
/// This requires the [EIP-4788](https://eips.ethereum.org/EIPS/eip-4788) parent beacon block root
pub fn try_payload_v4_to_block(
    payload: ExecutionPayloadV4,
    parent_beacon_block_root: B256,
) -> Result<Block, PayloadError> {
    let ExecutionPayloadV4 { payload_inner, deposit_requests, withdrawal_requests } = payload;
    let mut block = try_payload_v3_to_block(payload_inner, parent_beacon_block_root)?;

    // attach requests with asc type identifiers
    let requests = deposit_requests
        .into_iter()
        .map(Request::DepositRequest)
        .chain(withdrawal_requests.into_iter().map(Request::WithdrawalRequest))
        .collect::<Vec<_>>();

    let requests_root = proofs::calculate_requests_root(&requests);
    block.header.requests_root = Some(requests_root);
    block.requests = Some(requests.into());

    Ok(block)
}

<<<<<<< HEAD
/// Converts [SealedBlock] to [ExecutionPayload]
pub fn block_to_payload(value: SealedBlock) -> ExecutionPayload {
    if value.header.requests_root.is_some() {
        ExecutionPayload::V4(block_to_payload_v4(value))
    } else if value.header.parent_beacon_block_root.is_some() {
=======
/// Converts [SealedBlock] to [ExecutionPayload], returning additional data (the parent beacon block
/// root) if the block is a V3 payload
pub fn block_to_payload(value: SealedBlock) -> (ExecutionPayload, Option<B256>) {
    // todo(onbjerg): check for requests_root here and return payload v4
    if value.header.parent_beacon_block_root.is_some() {
>>>>>>> 39d24b49
        // block with parent beacon block root: V3
        let (payload, beacon_block_root) = block_to_payload_v3(value);
        (ExecutionPayload::V3(payload), beacon_block_root)
    } else if value.withdrawals.is_some() {
        // block with withdrawals: V2
        (ExecutionPayload::V2(block_to_payload_v2(value)), None)
    } else {
        // otherwise V1
        (ExecutionPayload::V1(block_to_payload_v1(value)), None)
    }
}

/// Converts [SealedBlock] to [ExecutionPayloadV1]
pub fn block_to_payload_v1(value: SealedBlock) -> ExecutionPayloadV1 {
    let transactions = value.raw_transactions();
    ExecutionPayloadV1 {
        parent_hash: value.parent_hash,
        fee_recipient: value.beneficiary,
        state_root: value.state_root,
        receipts_root: value.receipts_root,
        logs_bloom: value.logs_bloom,
        prev_randao: value.mix_hash,
        block_number: value.number,
        gas_limit: value.gas_limit,
        gas_used: value.gas_used,
        timestamp: value.timestamp,
        extra_data: value.extra_data.clone(),
        base_fee_per_gas: U256::from(value.base_fee_per_gas.unwrap_or_default()),
        block_hash: value.hash(),
        transactions,
    }
}

/// Converts [SealedBlock] to [ExecutionPayloadV2]
pub fn block_to_payload_v2(value: SealedBlock) -> ExecutionPayloadV2 {
    let transactions = value.raw_transactions();

    ExecutionPayloadV2 {
        payload_inner: ExecutionPayloadV1 {
            parent_hash: value.parent_hash,
            fee_recipient: value.beneficiary,
            state_root: value.state_root,
            receipts_root: value.receipts_root,
            logs_bloom: value.logs_bloom,
            prev_randao: value.mix_hash,
            block_number: value.number,
            gas_limit: value.gas_limit,
            gas_used: value.gas_used,
            timestamp: value.timestamp,
            extra_data: value.extra_data.clone(),
            base_fee_per_gas: U256::from(value.base_fee_per_gas.unwrap_or_default()),
            block_hash: value.hash(),
            transactions,
        },
        withdrawals: value.withdrawals.unwrap_or_default().into_inner(),
    }
}

/// Converts [SealedBlock] to [ExecutionPayloadV3], and returns the parent beacon block root.
pub fn block_to_payload_v3(value: SealedBlock) -> (ExecutionPayloadV3, Option<B256>) {
    let transactions = value.raw_transactions();

    let parent_beacon_block_root = value.header.parent_beacon_block_root;
    let payload = ExecutionPayloadV3 {
        blob_gas_used: value.blob_gas_used.unwrap_or_default(),
        excess_blob_gas: value.excess_blob_gas.unwrap_or_default(),
        payload_inner: ExecutionPayloadV2 {
            payload_inner: ExecutionPayloadV1 {
                parent_hash: value.parent_hash,
                fee_recipient: value.beneficiary,
                state_root: value.state_root,
                receipts_root: value.receipts_root,
                logs_bloom: value.logs_bloom,
                prev_randao: value.mix_hash,
                block_number: value.number,
                gas_limit: value.gas_limit,
                gas_used: value.gas_used,
                timestamp: value.timestamp,
                extra_data: value.extra_data.clone(),
                base_fee_per_gas: U256::from(value.base_fee_per_gas.unwrap_or_default()),
                block_hash: value.hash(),
                transactions,
            },
            withdrawals: value.withdrawals.unwrap_or_default().into_inner(),
        },
    };

    (payload, parent_beacon_block_root)
}

/// Converts [SealedBlock] to [ExecutionPayloadV4]
pub fn block_to_payload_v4(mut value: SealedBlock) -> ExecutionPayloadV4 {
    let (deposit_requests, withdrawal_requests) =
        value.requests.take().unwrap_or_default().into_iter().fold(
            (Vec::new(), Vec::new()),
            |(mut deposits, mut withdrawals), request| {
                match request {
                    Request::DepositRequest(r) => {
                        deposits.push(r);
                    }
                    Request::WithdrawalRequest(r) => {
                        withdrawals.push(r);
                    }
                    _ => {}
                };

                (deposits, withdrawals)
            },
        );

    ExecutionPayloadV4 {
        deposit_requests,
        withdrawal_requests,
        payload_inner: block_to_payload_v3(value),
    }
}

/// Converts [SealedBlock] to [ExecutionPayloadFieldV2]
pub fn convert_block_to_payload_field_v2(value: SealedBlock) -> ExecutionPayloadFieldV2 {
    // if there are withdrawals, return V2
    if value.withdrawals.is_some() {
        ExecutionPayloadFieldV2::V2(block_to_payload_v2(value))
    } else {
        ExecutionPayloadFieldV2::V1(block_to_payload_v1(value))
    }
}

/// Converts [ExecutionPayloadFieldV2] to [ExecutionPayload]
pub fn convert_payload_field_v2_to_payload(value: ExecutionPayloadFieldV2) -> ExecutionPayload {
    match value {
        ExecutionPayloadFieldV2::V1(payload) => ExecutionPayload::V1(payload),
        ExecutionPayloadFieldV2::V2(payload) => ExecutionPayload::V2(payload),
    }
}

/// Converts [ExecutionPayloadInputV2] to [ExecutionPayload]
pub fn convert_payload_input_v2_to_payload(value: ExecutionPayloadInputV2) -> ExecutionPayload {
    match value.withdrawals {
        Some(withdrawals) => ExecutionPayload::V2(ExecutionPayloadV2 {
            payload_inner: value.execution_payload,
            withdrawals,
        }),
        None => ExecutionPayload::V1(value.execution_payload),
    }
}

/// Converts [SealedBlock] to [ExecutionPayloadInputV2]
pub fn convert_block_to_payload_input_v2(value: SealedBlock) -> ExecutionPayloadInputV2 {
    ExecutionPayloadInputV2 {
        withdrawals: value.withdrawals.clone().map(Withdrawals::into_inner),
        execution_payload: block_to_payload_v1(value),
    }
}

/// Tries to create a new block (without a block hash) from the given payload and optional parent
/// beacon block root.
/// Performs additional validation of `extra_data` and `base_fee_per_gas` fields.
///
/// NOTE: The log bloom is assumed to be validated during serialization.
///
/// See <https://github.com/ethereum/go-ethereum/blob/79a478bb6176425c2400e949890e668a3d9a3d05/core/beacon/types.go#L145>
pub fn try_into_block(
    value: ExecutionPayload,
    parent_beacon_block_root: Option<B256>,
) -> Result<Block, PayloadError> {
    let base_payload = match value {
        ExecutionPayload::V1(payload) => try_payload_v1_to_block(payload)?,
        ExecutionPayload::V2(payload) => try_payload_v2_to_block(payload)?,
        ExecutionPayload::V3(payload) => try_payload_v3_to_block(
            payload,
            parent_beacon_block_root.ok_or_else(|| PayloadError::PostCancunWithoutCancunFields)?,
        )?,
        ExecutionPayload::V4(payload) => try_payload_v4_to_block(
            payload,
            parent_beacon_block_root.ok_or_else(|| PayloadError::PostCancunWithoutCancunFields)?,
        )?,
    };

    Ok(base_payload)
}

/// Tries to create a new block from the given payload and optional parent beacon block root.
///
/// NOTE: Empty ommers, nonce and difficulty values are validated upon computing block hash and
/// comparing the value with `payload.block_hash`.
///
/// Uses [try_into_block] to convert from the [ExecutionPayload] to [Block] and seals the block
/// with its hash.
///
/// Uses [validate_block_hash] to validate the payload block hash and ultimately return the
/// [SealedBlock].
pub fn try_into_sealed_block(
    payload: ExecutionPayload,
    parent_beacon_block_root: Option<B256>,
) -> Result<SealedBlock, PayloadError> {
    let block_hash = payload.block_hash();
    let base_payload = try_into_block(payload, parent_beacon_block_root)?;

    // validate block hash and return
    validate_block_hash(block_hash, base_payload)
}

/// Takes the expected block hash and [Block], validating the block and converting it into a
/// [SealedBlock].
///
/// If the provided block hash does not match the block hash computed from the provided block, this
/// returns [PayloadError::BlockHash].
#[inline]
pub fn validate_block_hash(
    expected_block_hash: B256,
    block: Block,
) -> Result<SealedBlock, PayloadError> {
    let sealed_block = block.seal_slow();
    if expected_block_hash != sealed_block.hash() {
        return Err(PayloadError::BlockHash {
            execution: sealed_block.hash(),
            consensus: expected_block_hash,
        })
    }

    Ok(sealed_block)
}

/// Converts [Block] to [ExecutionPayloadBodyV1]
pub fn convert_to_payload_body_v1(value: Block) -> ExecutionPayloadBodyV1 {
    let transactions = value.body.into_iter().map(|tx| {
        let mut out = Vec::new();
        tx.encode_enveloped(&mut out);
        out.into()
    });
    ExecutionPayloadBodyV1 {
        transactions: transactions.collect(),
        withdrawals: value.withdrawals.map(Withdrawals::into_inner),
    }
}

/// Transforms a [SealedBlock] into a [ExecutionPayloadV1]
pub fn execution_payload_from_sealed_block(value: SealedBlock) -> ExecutionPayloadV1 {
    let transactions = value.raw_transactions();
    ExecutionPayloadV1 {
        parent_hash: value.parent_hash,
        fee_recipient: value.beneficiary,
        state_root: value.state_root,
        receipts_root: value.receipts_root,
        logs_bloom: value.logs_bloom,
        prev_randao: value.mix_hash,
        block_number: value.number,
        gas_limit: value.gas_limit,
        gas_used: value.gas_used,
        timestamp: value.timestamp,
        extra_data: value.extra_data.clone(),
        base_fee_per_gas: U256::from(value.base_fee_per_gas.unwrap_or_default()),
        block_hash: value.hash(),
        transactions,
    }
}

#[cfg(test)]
mod tests {
    use super::{
        block_to_payload_v3, try_into_block, try_payload_v3_to_block, try_payload_v4_to_block,
        validate_block_hash,
    };
    use reth_primitives::{b256, hex, Bytes, B256, U256};
    use reth_rpc_types::{
        engine::{CancunPayloadFields, ExecutionPayloadV3, ExecutionPayloadV4},
        ExecutionPayload, ExecutionPayloadV1, ExecutionPayloadV2,
    };

    #[test]
    fn roundtrip_payload_to_block() {
        let first_transaction_raw = Bytes::from_static(&hex!("02f9017a8501a1f0ff438211cc85012a05f2008512a05f2000830249f094d5409474fd5a725eab2ac9a8b26ca6fb51af37ef80b901040cc7326300000000000000000000000000000000000000000000000000000000000000a000000000000000000000000000000000000000000000001bdd2ed4b616c800000000000000000000000000001e9ee781dd4b97bdef92e5d1785f73a1f931daa20000000000000000000000007a40026a3b9a41754a95eec8c92c6b99886f440c000000000000000000000000000000000000000000000000000000000000000000000000000000000000000000000000000000000000000000000000000000020000000000000000000000009ae80eb647dd09968488fa1d7e412bf8558a0b7a0000000000000000000000000f9815537d361cb02befd9918c95c97d4d8a4a2bc001a0ba8f1928bb0efc3fcd01524a2039a9a2588fa567cd9a7cc18217e05c615e9d69a0544bfd11425ac7748e76b3795b57a5563e2b0eff47b5428744c62ff19ccfc305")[..]);
        let second_transaction_raw = Bytes::from_static(&hex!("03f901388501a1f0ff430c843b9aca00843b9aca0082520894e7249813d8ccf6fa95a2203f46a64166073d58878080c005f8c6a00195f6dff17753fc89b60eac6477026a805116962c9e412de8015c0484e661c1a001aae314061d4f5bbf158f15d9417a238f9589783f58762cd39d05966b3ba2fba0013f5be9b12e7da06f0dd11a7bdc4e0db8ef33832acc23b183bd0a2c1408a757a0019d9ac55ea1a615d92965e04d960cb3be7bff121a381424f1f22865bd582e09a001def04412e76df26fefe7b0ed5e10580918ae4f355b074c0cfe5d0259157869a0011c11a415db57e43db07aef0de9280b591d65ca0cce36c7002507f8191e5d4a80a0c89b59970b119187d97ad70539f1624bbede92648e2dc007890f9658a88756c5a06fb2e3d4ce2c438c0856c2de34948b7032b1aadc4642a9666228ea8cdc7786b7")[..]);

        let new_payload = ExecutionPayloadV3 {
            payload_inner: ExecutionPayloadV2 {
                payload_inner: ExecutionPayloadV1 {
                    base_fee_per_gas:  U256::from(7u64),
                    block_number: 0xa946u64,
                    block_hash: hex!("a5ddd3f286f429458a39cafc13ffe89295a7efa8eb363cf89a1a4887dbcf272b").into(),
                    logs_bloom: hex!("00200004000000000000000080000000000200000000000000000000000000000000200000000000000000000000000000000000800000000200000000000000000000000000000000000008000000200000000000000000000001000000000000000000000000000000800000000000000000000100000000000030000000000000000040000000000000000000000000000000000800080080404000000000000008000000000008200000000000200000000000000000000000000000000000000002000000000000000000000000000000000000001000000000000000000000000000000000000000000000000000000000000100000000000000000000").into(),
                    extra_data: hex!("d883010d03846765746888676f312e32312e31856c696e7578").into(),
                    gas_limit: 0x1c9c380,
                    gas_used: 0x1f4a9,
                    timestamp: 0x651f35b8,
                    fee_recipient: hex!("f97e180c050e5ab072211ad2c213eb5aee4df134").into(),
                    parent_hash: hex!("d829192799c73ef28a7332313b3c03af1f2d5da2c36f8ecfafe7a83a3bfb8d1e").into(),
                    prev_randao: hex!("753888cc4adfbeb9e24e01c84233f9d204f4a9e1273f0e29b43c4c148b2b8b7e").into(),
                    receipts_root: hex!("4cbc48e87389399a0ea0b382b1c46962c4b8e398014bf0cc610f9c672bee3155").into(),
                    state_root: hex!("017d7fa2b5adb480f5e05b2c95cb4186e12062eed893fc8822798eed134329d1").into(),
                    transactions: vec![first_transaction_raw, second_transaction_raw],
                },
                withdrawals: vec![],
            },
            blob_gas_used: 0xc0000,
            excess_blob_gas: 0x580000,
        };

        // this newPayload came with a parent beacon block root, we need to manually insert it
        // before hashing
        let parent_beacon_block_root =
            b256!("531cd53b8e68deef0ea65edfa3cda927a846c307b0907657af34bc3f313b5871");

        let block = try_payload_v3_to_block(new_payload.clone(), parent_beacon_block_root).unwrap();

        let converted_payload = block_to_payload_v3(block.seal_slow());

        // ensure the payloads are the same
        assert_eq!((new_payload, Some(parent_beacon_block_root.into())), converted_payload);
    }

    #[test]
    fn payload_to_block_rejects_network_encoded_tx() {
        let first_transaction_raw = Bytes::from_static(&hex!("b9017e02f9017a8501a1f0ff438211cc85012a05f2008512a05f2000830249f094d5409474fd5a725eab2ac9a8b26ca6fb51af37ef80b901040cc7326300000000000000000000000000000000000000000000000000000000000000a000000000000000000000000000000000000000000000001bdd2ed4b616c800000000000000000000000000001e9ee781dd4b97bdef92e5d1785f73a1f931daa20000000000000000000000007a40026a3b9a41754a95eec8c92c6b99886f440c000000000000000000000000000000000000000000000000000000000000000000000000000000000000000000000000000000000000000000000000000000020000000000000000000000009ae80eb647dd09968488fa1d7e412bf8558a0b7a0000000000000000000000000f9815537d361cb02befd9918c95c97d4d8a4a2bc001a0ba8f1928bb0efc3fcd01524a2039a9a2588fa567cd9a7cc18217e05c615e9d69a0544bfd11425ac7748e76b3795b57a5563e2b0eff47b5428744c62ff19ccfc305")[..]);
        let second_transaction_raw = Bytes::from_static(&hex!("b9013c03f901388501a1f0ff430c843b9aca00843b9aca0082520894e7249813d8ccf6fa95a2203f46a64166073d58878080c005f8c6a00195f6dff17753fc89b60eac6477026a805116962c9e412de8015c0484e661c1a001aae314061d4f5bbf158f15d9417a238f9589783f58762cd39d05966b3ba2fba0013f5be9b12e7da06f0dd11a7bdc4e0db8ef33832acc23b183bd0a2c1408a757a0019d9ac55ea1a615d92965e04d960cb3be7bff121a381424f1f22865bd582e09a001def04412e76df26fefe7b0ed5e10580918ae4f355b074c0cfe5d0259157869a0011c11a415db57e43db07aef0de9280b591d65ca0cce36c7002507f8191e5d4a80a0c89b59970b119187d97ad70539f1624bbede92648e2dc007890f9658a88756c5a06fb2e3d4ce2c438c0856c2de34948b7032b1aadc4642a9666228ea8cdc7786b7")[..]);

        let new_payload = ExecutionPayloadV3 {
            payload_inner: ExecutionPayloadV2 {
                payload_inner: ExecutionPayloadV1 {
                    base_fee_per_gas:  U256::from(7u64),
                    block_number: 0xa946u64,
                    block_hash: hex!("a5ddd3f286f429458a39cafc13ffe89295a7efa8eb363cf89a1a4887dbcf272b").into(),
                    logs_bloom: hex!("00200004000000000000000080000000000200000000000000000000000000000000200000000000000000000000000000000000800000000200000000000000000000000000000000000008000000200000000000000000000001000000000000000000000000000000800000000000000000000100000000000030000000000000000040000000000000000000000000000000000800080080404000000000000008000000000008200000000000200000000000000000000000000000000000000002000000000000000000000000000000000000001000000000000000000000000000000000000000000000000000000000000100000000000000000000").into(),
                    extra_data: hex!("d883010d03846765746888676f312e32312e31856c696e7578").into(),
                    gas_limit: 0x1c9c380,
                    gas_used: 0x1f4a9,
                    timestamp: 0x651f35b8,
                    fee_recipient: hex!("f97e180c050e5ab072211ad2c213eb5aee4df134").into(),
                    parent_hash: hex!("d829192799c73ef28a7332313b3c03af1f2d5da2c36f8ecfafe7a83a3bfb8d1e").into(),
                    prev_randao: hex!("753888cc4adfbeb9e24e01c84233f9d204f4a9e1273f0e29b43c4c148b2b8b7e").into(),
                    receipts_root: hex!("4cbc48e87389399a0ea0b382b1c46962c4b8e398014bf0cc610f9c672bee3155").into(),
                    state_root: hex!("017d7fa2b5adb480f5e05b2c95cb4186e12062eed893fc8822798eed134329d1").into(),
                    transactions: vec![first_transaction_raw, second_transaction_raw],
                },
                withdrawals: vec![],
            },
            blob_gas_used: 0xc0000,
            excess_blob_gas: 0x580000,
        };

        let _block = try_payload_v3_to_block(new_payload, B256::random())
            .expect_err("execution payload conversion requires typed txs without a rlp header");
    }

    #[test]
    fn devnet_invalid_block_hash_repro() {
        let deser_block = r#"
        {
            "parentHash": "0xae8315ee86002e6269a17dd1e9516a6cf13223e9d4544d0c32daff826fb31acc",
            "feeRecipient": "0xf97e180c050e5ab072211ad2c213eb5aee4df134",
            "stateRoot": "0x03787f1579efbaa4a8234e72465eb4e29ef7e62f61242d6454661932e1a282a1",
            "receiptsRoot": "0x56e81f171bcc55a6ff8345e692c0f86e5b48e01b996cadc001622fb5e363b421",
            "logsBloom": "0x00000000000000000000000000000000000000000000000000000000000000000000000000000000000000000000000000000000000000000000000000000000000000000000000000000000000000000000000000000000000000000000000000000000000000000000000000000000000000000000000000000000000000000000000000000000000000000000000000000000000000000000000000000000000000000000000000000000000000000000000000000000000000000000000000000000000000000000000000000000000000000000000000000000000000000000000000000000000000000000000000000000000000000000000000000000",
            "prevRandao": "0x918e86b497dc15de7d606457c36ca583e24d9b0a110a814de46e33d5bb824a66",
            "blockNumber": "0x6a784",
            "gasLimit": "0x1c9c380",
            "gasUsed": "0x0",
            "timestamp": "0x65bc1d60",
            "extraData": "0x9a726574682f76302e312e302d616c7068612e31362f6c696e7578",
            "baseFeePerGas": "0x8",
            "blobGasUsed": "0x0",
            "excessBlobGas": "0x0",
            "blockHash": "0x340c157eca9fd206b87c17f0ecbe8d411219de7188a0a240b635c88a96fe91c5",
            "transactions": [],
            "withdrawals": [
                {
                    "index": "0x5ab202",
                    "validatorIndex": "0xb1b",
                    "address": "0x388ea662ef2c223ec0b047d41bf3c0f362142ad5",
                    "amount": "0x19b3d"
                },
                {
                    "index": "0x5ab203",
                    "validatorIndex": "0xb1c",
                    "address": "0x388ea662ef2c223ec0b047d41bf3c0f362142ad5",
                    "amount": "0x15892"
                },
                {
                    "index": "0x5ab204",
                    "validatorIndex": "0xb1d",
                    "address": "0x388ea662ef2c223ec0b047d41bf3c0f362142ad5",
                    "amount": "0x19b3d"
                },
                {
                    "index": "0x5ab205",
                    "validatorIndex": "0xb1e",
                    "address": "0x388ea662ef2c223ec0b047d41bf3c0f362142ad5",
                    "amount": "0x19b3d"
                },
                {
                    "index": "0x5ab206",
                    "validatorIndex": "0xb1f",
                    "address": "0x388ea662ef2c223ec0b047d41bf3c0f362142ad5",
                    "amount": "0x19b3d"
                },
                {
                    "index": "0x5ab207",
                    "validatorIndex": "0xb20",
                    "address": "0x388ea662ef2c223ec0b047d41bf3c0f362142ad5",
                    "amount": "0x19b3d"
                },
                {
                    "index": "0x5ab208",
                    "validatorIndex": "0xb21",
                    "address": "0x388ea662ef2c223ec0b047d41bf3c0f362142ad5",
                    "amount": "0x15892"
                },
                {
                    "index": "0x5ab209",
                    "validatorIndex": "0xb22",
                    "address": "0x388ea662ef2c223ec0b047d41bf3c0f362142ad5",
                    "amount": "0x19b3d"
                },
                {
                    "index": "0x5ab20a",
                    "validatorIndex": "0xb23",
                    "address": "0x388ea662ef2c223ec0b047d41bf3c0f362142ad5",
                    "amount": "0x19b3d"
                },
                {
                    "index": "0x5ab20b",
                    "validatorIndex": "0xb24",
                    "address": "0x388ea662ef2c223ec0b047d41bf3c0f362142ad5",
                    "amount": "0x17db2"
                },
                {
                    "index": "0x5ab20c",
                    "validatorIndex": "0xb25",
                    "address": "0x388ea662ef2c223ec0b047d41bf3c0f362142ad5",
                    "amount": "0x19b3d"
                },
                {
                    "index": "0x5ab20d",
                    "validatorIndex": "0xb26",
                    "address": "0x388ea662ef2c223ec0b047d41bf3c0f362142ad5",
                    "amount": "0x19b3d"
                },
                {
                    "index": "0x5ab20e",
                    "validatorIndex": "0xa91",
                    "address": "0x388ea662ef2c223ec0b047d41bf3c0f362142ad5",
                    "amount": "0x15892"
                },
                {
                    "index": "0x5ab20f",
                    "validatorIndex": "0xa92",
                    "address": "0x388ea662ef2c223ec0b047d41bf3c0f362142ad5",
                    "amount": "0x1c05d"
                },
                {
                    "index": "0x5ab210",
                    "validatorIndex": "0xa93",
                    "address": "0x388ea662ef2c223ec0b047d41bf3c0f362142ad5",
                    "amount": "0x15892"
                },
                {
                    "index": "0x5ab211",
                    "validatorIndex": "0xa94",
                    "address": "0x388ea662ef2c223ec0b047d41bf3c0f362142ad5",
                    "amount": "0x19b3d"
                }
            ]
        }
        "#;

        // deserialize payload
        let payload: ExecutionPayload =
            serde_json::from_str::<ExecutionPayloadV3>(deser_block).unwrap().into();

        // NOTE: the actual block hash here is incorrect, it is a result of a bug, this was the
        // fix:
        // <https://github.com/paradigmxyz/reth/pull/6328>
        let block_hash_with_blob_fee_fields =
            b256!("a7cdd5f9e54147b53a15833a8c45dffccbaed534d7fdc23458f45102a4bf71b0");

        let versioned_hashes = vec![];
        let parent_beacon_block_root =
            b256!("1162de8a0f4d20d86b9ad6e0a2575ab60f00a433dc70d9318c8abc9041fddf54");

        // set up cancun payload fields
        let cancun_fields = CancunPayloadFields { parent_beacon_block_root, versioned_hashes };

        // convert into block
        let block = try_into_block(payload, Some(cancun_fields.parent_beacon_block_root)).unwrap();

        // Ensure the actual hash is calculated if we set the fields to what they should be
        validate_block_hash(block_hash_with_blob_fee_fields, block).unwrap();
    }

    #[test]
    fn parse_payload_v4() {
        let s = r#"{
      "baseFeePerGas": "0x2ada43",
      "blobGasUsed": "0x0",
      "blockHash": "0x86eeb2a4b656499f313b601e1dcaedfeacccab27131b6d4ea99bc69a57607f7d",
      "blockNumber": "0x2c",
      "depositRequests": [
        {
          "amount": "0xe8d4a51000",
          "index": "0x0",
          "pubkey": "0xaab5f2b3aad5c2075faf0c1d8937c7de51a53b765a21b4173eb2975878cea05d9ed3428b77f16a981716aa32af74c464",
          "signature": "0xa889cd238be2dae44f2a3c24c04d686c548f6f82eb44d4604e1bc455b6960efb72b117e878068a8f2cfb91ad84b7ebce05b9254207aa51a1e8a3383d75b5a5bd2439f707636ea5b17b2b594b989c93b000b33e5dff6e4bed9d53a6d2d6889b0c",
          "withdrawalCredentials": "0x00ab9364f8bf7561862ea0fc3b69c424c94ace406c4dc36ddfbf8a9d72051c80"
        },
        {
          "amount": "0xe8d4a51000",
          "index": "0x1",
          "pubkey": "0xb0b1b3b51cf688ead965a954c5cc206ba4e76f3f8efac60656ae708a9aad63487a2ca1fb30ccaf2ebe1028a2b2886b1b",
          "signature": "0xb9759766e9bb191b1c457ae1da6cdf71a23fb9d8bc9f845eaa49ee4af280b3b9720ac4d81e64b1b50a65db7b8b4e76f1176a12e19d293d75574600e99fbdfecc1ab48edaeeffb3226cd47691d24473821dad0c6ff3973f03e4aa89f418933a56",
          "withdrawalCredentials": "0x002d2b75f4a27f78e585a4735a40ab2437eceb12ec39938a94dc785a54d62513"
        }
      ],
      "excessBlobGas": "0x0",
      "extraData": "0x726574682f76302e322e302d626574612e372f6c696e7578",
      "feeRecipient": "0x8943545177806ed17b9f23f0a21ee5948ecaa776",
      "gasLimit": "0x1855e85",
      "gasUsed": "0x25f98",
      "logsBloom": "0x10000000000000000000000000000000000000000000000000000000000000000000000000000000000000000000000000000000000000000000000000000000000000000000000000000000000000000000000000000000000004000000000000000000000000000000000000000000000000000000000000000000000000000000000000000000000000000000000000000000000000000000000000400000000000000000000000020000000000000000000000000000000000000000000000000000000000000000000000000000000000000000000000000000000000000000000000000000000000000000000000000008000000000000000000000000",
      "parentHash": "0xd753194ef19b5c566b7eca6e9ebcca03895b548e1e93a20a23d922ba0bc210d4",
      "prevRandao": "0x8c52256fd491776dc32f531ad4c0dc1444684741bca15f54c9cd40c60142df90",
      "receiptsRoot": "0x510e7fb94279897e5dcd6c1795f6137d8fe02e49e871bfea7999fd21a89f66aa",
      "stateRoot": "0x59ae0706a2b47162666fc7af3e30ff7aa34154954b68cc6aed58c3af3d58c9c2",
      "timestamp": "0x6643c5a9",
      "transactions": [
        "0x02f9021e8330182480843b9aca0085174876e80083030d40944242424242424242424242424242424242424242893635c9adc5dea00000b901a422895118000000000000000000000000000000000000000000000000000000000000008000000000000000000000000000000000000000000000000000000000000000e0000000000000000000000000000000000000000000000000000000000000012049f42823819771c6bbbd9cb6649850083fd3b6e5d0beb1069342c32d65a3b0990000000000000000000000000000000000000000000000000000000000000030aab5f2b3aad5c2075faf0c1d8937c7de51a53b765a21b4173eb2975878cea05d9ed3428b77f16a981716aa32af74c46400000000000000000000000000000000000000000000000000000000000000000000000000000000000000000000002000ab9364f8bf7561862ea0fc3b69c424c94ace406c4dc36ddfbf8a9d72051c800000000000000000000000000000000000000000000000000000000000000060a889cd238be2dae44f2a3c24c04d686c548f6f82eb44d4604e1bc455b6960efb72b117e878068a8f2cfb91ad84b7ebce05b9254207aa51a1e8a3383d75b5a5bd2439f707636ea5b17b2b594b989c93b000b33e5dff6e4bed9d53a6d2d6889b0cc080a0db786f0d89923949e533680524f003cebd66f32fbd30429a6b6bfbd3258dcf60a05241c54e05574765f7ddc1a742ae06b044edfe02bffb202bf172be97397eeca9",
        "0x02f9021e8330182401843b9aca0085174876e80083030d40944242424242424242424242424242424242424242893635c9adc5dea00000b901a422895118000000000000000000000000000000000000000000000000000000000000008000000000000000000000000000000000000000000000000000000000000000e00000000000000000000000000000000000000000000000000000000000000120d694d6a0b0103651aafd87db6c88297175d7317c6e6da53ccf706c3c991c91fd0000000000000000000000000000000000000000000000000000000000000030b0b1b3b51cf688ead965a954c5cc206ba4e76f3f8efac60656ae708a9aad63487a2ca1fb30ccaf2ebe1028a2b2886b1b000000000000000000000000000000000000000000000000000000000000000000000000000000000000000000000020002d2b75f4a27f78e585a4735a40ab2437eceb12ec39938a94dc785a54d625130000000000000000000000000000000000000000000000000000000000000060b9759766e9bb191b1c457ae1da6cdf71a23fb9d8bc9f845eaa49ee4af280b3b9720ac4d81e64b1b50a65db7b8b4e76f1176a12e19d293d75574600e99fbdfecc1ab48edaeeffb3226cd47691d24473821dad0c6ff3973f03e4aa89f418933a56c080a099dc5b94a51e9b91a6425b1fed9792863006496ab71a4178524819d7db0c5e88a0119748e62700234079d91ae80f4676f9e0f71b260e9b46ef9b4aff331d3c2318"
      ],
      "withdrawalRequests": [],
      "withdrawals": []
    }"#;

        let parent_beacon_block =
            b256!("d9851db05fa63593f75e2b12c4bba9f47740613ca57da3b523a381b8c27f3297");

        let payload = serde_json::from_str::<ExecutionPayloadV4>(s).unwrap();
        let block = try_payload_v4_to_block(payload, parent_beacon_block).unwrap().seal_slow();
        let hash = block.hash();
        assert_eq!(hash, b256!("86eeb2a4b656499f313b601e1dcaedfeacccab27131b6d4ea99bc69a57607f7d"))
    }
}<|MERGE_RESOLUTION|>--- conflicted
+++ resolved
@@ -125,19 +125,12 @@
     Ok(block)
 }
 
-<<<<<<< HEAD
 /// Converts [SealedBlock] to [ExecutionPayload]
-pub fn block_to_payload(value: SealedBlock) -> ExecutionPayload {
+pub fn block_to_payload(value: SealedBlock) -> (ExecutionPayload, Option<B256>) {
     if value.header.requests_root.is_some() {
-        ExecutionPayload::V4(block_to_payload_v4(value))
+        // block with requests root: V4
+        (ExecutionPayload::V4(block_to_payload_v4(value)), None)
     } else if value.header.parent_beacon_block_root.is_some() {
-=======
-/// Converts [SealedBlock] to [ExecutionPayload], returning additional data (the parent beacon block
-/// root) if the block is a V3 payload
-pub fn block_to_payload(value: SealedBlock) -> (ExecutionPayload, Option<B256>) {
-    // todo(onbjerg): check for requests_root here and return payload v4
-    if value.header.parent_beacon_block_root.is_some() {
->>>>>>> 39d24b49
         // block with parent beacon block root: V3
         let (payload, beacon_block_root) = block_to_payload_v3(value);
         (ExecutionPayload::V3(payload), beacon_block_root)
@@ -251,7 +244,7 @@
     ExecutionPayloadV4 {
         deposit_requests,
         withdrawal_requests,
-        payload_inner: block_to_payload_v3(value),
+        payload_inner: block_to_payload_v3(value).0,
     }
 }
 
@@ -446,7 +439,7 @@
         let converted_payload = block_to_payload_v3(block.seal_slow());
 
         // ensure the payloads are the same
-        assert_eq!((new_payload, Some(parent_beacon_block_root.into())), converted_payload);
+        assert_eq!((new_payload, Some(parent_beacon_block_root)), converted_payload);
     }
 
     #[test]
