use alloy_network::Network;
use jsonrpsee::core::RpcResult as Result;
use reth_primitives::{Address, BlockId, BlockNumberOrTag, Bytes, B256, U256, U64};
use reth_rpc_api::{EngineEthApiServer, EthApiServer, EthFilterApiServer};
/// Re-export for convenience
pub use reth_rpc_engine_api::EngineApi;
use reth_rpc_eth_api::{Block, EthApiTypes, Transaction};
use reth_rpc_types::{
<<<<<<< HEAD
    state::StateOverride, BlockOverrides, Filter, Log, SyncStatus, TransactionRequest,
=======
    state::StateOverride, BlockOverrides, EIP1186AccountProofResponse, Filter, JsonStorageKey, Log,
    RichBlock, SyncStatus, TransactionRequest,
>>>>>>> e9870e0d
};
use reth_rpc_types_compat::TransactionBuilder;
use tracing_futures::Instrument;

macro_rules! engine_span {
    () => {
        tracing::trace_span!(target: "rpc", "engine")
    };
}

/// A wrapper type for the `EthApi` and `EthFilter` implementations that only expose the required
/// subset for the `eth_` namespace used in auth server alongside the `engine_` namespace.
#[derive(Debug, Clone)]
pub struct EngineEthApi<Eth, EthFilter> {
    eth: Eth,
    eth_filter: EthFilter,
}

impl<Eth, EthFilter> EngineEthApi<Eth, EthFilter> {
    /// Create a new `EngineEthApi` instance.
    pub const fn new(eth: Eth, eth_filter: EthFilter) -> Self {
        Self { eth, eth_filter }
    }
}

#[async_trait::async_trait]
impl<Eth, EthFilter> EngineEthApiServer for EngineEthApi<Eth, EthFilter>
where
    Eth: EthApiServer<Transaction<Eth>, Block<Eth>>
        + EthApiTypes
        + TransactionBuilder<Transaction = reth_rpc_types::Transaction>,
    Eth::NetworkTypes: Network<TransactionResponse = reth_rpc_types::Transaction>,
    EthFilter: EthFilterApiServer<Eth>,
{
    /// Handler for: `eth_syncing`
    fn syncing(&self) -> Result<SyncStatus> {
        let span = engine_span!();
        let _enter = span.enter();
        self.eth.syncing()
    }

    /// Handler for: `eth_chainId`
    async fn chain_id(&self) -> Result<Option<U64>> {
        let span = engine_span!();
        let _enter = span.enter();
        self.eth.chain_id().await
    }

    /// Handler for: `eth_blockNumber`
    fn block_number(&self) -> Result<U256> {
        let span = engine_span!();
        let _enter = span.enter();
        self.eth.block_number()
    }

    /// Handler for: `eth_call`
    async fn call(
        &self,
        request: TransactionRequest,
        block_number: Option<BlockId>,
        state_overrides: Option<StateOverride>,
        block_overrides: Option<Box<BlockOverrides>>,
    ) -> Result<Bytes> {
        self.eth
            .call(request, block_number, state_overrides, block_overrides)
            .instrument(engine_span!())
            .await
    }

    /// Handler for: `eth_getCode`
    async fn get_code(&self, address: Address, block_number: Option<BlockId>) -> Result<Bytes> {
        self.eth.get_code(address, block_number).instrument(engine_span!()).await
    }

    /// Handler for: `eth_getBlockByHash`
    async fn block_by_hash(&self, hash: B256, full: bool) -> Result<Option<Block<Eth>>> {
        self.eth.block_by_hash(hash, full).instrument(engine_span!()).await
    }

    /// Handler for: `eth_getBlockByNumber`
    async fn block_by_number(
        &self,
        number: BlockNumberOrTag,
        full: bool,
    ) -> Result<Option<Block<Eth>>> {
        self.eth.block_by_number(number, full).instrument(engine_span!()).await
    }

    /// Handler for: `eth_sendRawTransaction`
    async fn send_raw_transaction(&self, bytes: Bytes) -> Result<B256> {
        self.eth.send_raw_transaction(bytes).instrument(engine_span!()).await
    }

    /// Handler for `eth_getLogs`
    async fn logs(&self, filter: Filter) -> Result<Vec<Log>> {
        self.eth_filter.logs(filter).instrument(engine_span!()).await
    }

    /// Handler for `eth_getProof`
    async fn get_proof(
        &self,
        address: Address,
        keys: Vec<JsonStorageKey>,
        block_number: Option<BlockId>,
    ) -> Result<EIP1186AccountProofResponse> {
        self.eth.get_proof(address, keys, block_number).instrument(engine_span!()).await
    }
}<|MERGE_RESOLUTION|>--- conflicted
+++ resolved
@@ -6,12 +6,8 @@
 pub use reth_rpc_engine_api::EngineApi;
 use reth_rpc_eth_api::{Block, EthApiTypes, Transaction};
 use reth_rpc_types::{
-<<<<<<< HEAD
-    state::StateOverride, BlockOverrides, Filter, Log, SyncStatus, TransactionRequest,
-=======
     state::StateOverride, BlockOverrides, EIP1186AccountProofResponse, Filter, JsonStorageKey, Log,
-    RichBlock, SyncStatus, TransactionRequest,
->>>>>>> e9870e0d
+    SyncStatus, TransactionRequest,
 };
 use reth_rpc_types_compat::TransactionBuilder;
 use tracing_futures::Instrument;
@@ -44,7 +40,7 @@
         + EthApiTypes
         + TransactionBuilder<Transaction = reth_rpc_types::Transaction>,
     Eth::NetworkTypes: Network<TransactionResponse = reth_rpc_types::Transaction>,
-    EthFilter: EthFilterApiServer<Eth>,
+    EthFilter: EthFilterApiServer<Transaction<Eth>>,
 {
     /// Handler for: `eth_syncing`
     fn syncing(&self) -> Result<SyncStatus> {
