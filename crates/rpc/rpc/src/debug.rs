use std::sync::Arc;

use alloy_rlp::{Decodable, Encodable};
use async_trait::async_trait;
use jsonrpsee::core::RpcResult;
use reth_chainspec::EthereumHardforks;
use reth_evm::ConfigureEvmEnv;
use reth_primitives::{
    Address, Block, BlockId, BlockNumberOrTag, Bytes, TransactionSignedEcRecovered, B256, U256,
};
use reth_provider::{
    BlockReaderIdExt, ChainSpecProvider, EvmEnvProvider, HeaderProvider, StateProviderFactory,
    TransactionVariant,
};
use reth_revm::database::StateProviderDatabase;
use reth_rpc_api::DebugApiServer;
use reth_rpc_eth_api::{
    helpers::{Call, EthApiSpec, EthTransactions, TraceExt},
    EthApiTypes, FromEthApiError,
};
use reth_rpc_eth_types::{EthApiError, StateCacheDb};
use reth_rpc_server_types::{result::internal_rpc_err, ToRpcResult};
use reth_rpc_types::{
    state::EvmOverrides,
    trace::geth::{
        BlockTraceResult, FourByteFrame, GethDebugBuiltInTracerType, GethDebugTracerType,
        GethDebugTracingCallOptions, GethDebugTracingOptions, GethTrace, NoopFrame, TraceResult,
    },
    BlockError, Bundle, IntoRpcError, RichBlock, StateContext, TransactionRequest,
};
use reth_tasks::pool::BlockingTaskGuard;
use revm::{
    db::CacheDB,
    primitives::{db::DatabaseCommit, BlockEnv, CfgEnvWithHandlerCfg, Env, EnvWithHandlerCfg},
};
use revm_inspectors::tracing::{
    js::{JsInspector, TransactionContext},
    FourByteInspector, MuxInspector, TracingInspector, TracingInspectorConfig,
};
use tokio::sync::{AcquireError, OwnedSemaphorePermit};

/// `debug` API implementation.
///
/// This type provides the functionality for handling `debug` related requests.
pub struct DebugApi<Provider, Eth> {
    inner: Arc<DebugApiInner<Provider, Eth>>,
}

// === impl DebugApi ===

impl<Provider, Eth> DebugApi<Provider, Eth> {
    /// Create a new instance of the [`DebugApi`]
    pub fn new(provider: Provider, eth: Eth, blocking_task_guard: BlockingTaskGuard) -> Self {
        let inner = Arc::new(DebugApiInner { provider, eth_api: eth, blocking_task_guard });
        Self { inner }
    }

    /// Access the underlying `Eth` API.
    pub fn eth_api(&self) -> &Eth {
        &self.inner.eth_api
    }
}

// === impl DebugApi ===

impl<Provider, Eth> DebugApi<Provider, Eth>
where
    Provider: BlockReaderIdExt
        + HeaderProvider
        + ChainSpecProvider
        + StateProviderFactory
        + EvmEnvProvider
        + 'static,
    Eth: EthApiTypes + TraceExt + 'static,
{
    /// Acquires a permit to execute a tracing call.
    async fn acquire_trace_permit(&self) -> Result<OwnedSemaphorePermit, AcquireError> {
        self.inner.blocking_task_guard.clone().acquire_owned().await
    }

    /// Trace the entire block asynchronously
    async fn trace_block(
        &self,
        at: BlockId,
        transactions: Vec<TransactionSignedEcRecovered>,
        cfg: CfgEnvWithHandlerCfg,
        block_env: BlockEnv,
        opts: GethDebugTracingOptions,
    ) -> Result<Vec<TraceResult>, Eth::Error> {
        if transactions.is_empty() {
            // nothing to trace
            return Ok(Vec::new())
        }

        // replay all transactions of the block
        let this = self.clone();
        self.eth_api()
            .spawn_with_state_at_block(at, move |state| {
                let block_hash = at.as_block_hash();
                let mut results = Vec::with_capacity(transactions.len());
                let mut db = CacheDB::new(StateProviderDatabase::new(state));
                let mut transactions = transactions.into_iter().enumerate().peekable();
                while let Some((index, tx)) = transactions.next() {
                    let tx_hash = tx.hash;

                    let env = EnvWithHandlerCfg {
                        env: Env::boxed(
                            cfg.cfg_env.clone(),
                            block_env.clone(),
                            Call::evm_config(this.eth_api()).tx_env(&tx),
                        ),
                        handler_cfg: cfg.handler_cfg,
                    };
                    let (result, state_changes) = this.trace_transaction(
                        opts.clone(),
                        env,
                        &mut db,
                        Some(TransactionContext {
                            block_hash,
                            tx_hash: Some(tx_hash),
                            tx_index: Some(index),
                        }),
                    )?;

                    results.push(TraceResult::Success { result, tx_hash: Some(tx_hash) });
                    if transactions.peek().is_some() {
                        // need to apply the state changes of this transaction before executing the
                        // next transaction
                        db.commit(state_changes)
                    }
                }

                Ok(results)
            })
            .await
    }

    /// Replays the given block and returns the trace of each transaction.
    ///
    /// This expects a rlp encoded block
    ///
    /// Note, the parent of this block must be present, or it will fail.
    pub async fn debug_trace_raw_block(
        &self,
        rlp_block: Bytes,
        opts: GethDebugTracingOptions,
    ) -> Result<Vec<TraceResult>, Eth::Error> {
        let block = Block::decode(&mut rlp_block.as_ref())
            .map_err(BlockError::RlpDecodeRawBlock)
<<<<<<< HEAD
            .map_err(Eth::Error::from_err)?;
=======
            .map_err(Eth::Error::from_eth_err)?;
>>>>>>> 0a4b717d

        let (cfg, block_env) = self.eth_api().evm_env_for_raw_block(&block.header).await?;
        // we trace on top the block's parent block
        let parent = block.parent_hash;

        // Depending on EIP-2 we need to recover the transactions differently
        let transactions =
            if self.inner.provider.chain_spec().is_homestead_active_at_block(block.number) {
                block
                    .body
                    .into_iter()
                    .map(|tx| {
                        tx.into_ecrecovered()
                            .ok_or_else(|| EthApiError::InvalidTransactionSignature)
<<<<<<< HEAD
                            .map_err(Eth::Error::from_err)
=======
                            .map_err(Eth::Error::from_eth_err)
>>>>>>> 0a4b717d
                    })
                    .collect::<Result<Vec<_>, Eth::Error>>()?
            } else {
                block
                    .body
                    .into_iter()
                    .map(|tx| {
                        tx.into_ecrecovered_unchecked()
                            .ok_or_else(|| EthApiError::InvalidTransactionSignature)
<<<<<<< HEAD
                            .map_err(Eth::Error::from_err)
=======
                            .map_err(Eth::Error::from_eth_err)
>>>>>>> 0a4b717d
                    })
                    .collect::<Result<Vec<_>, Eth::Error>>()?
            };

        self.trace_block(parent.into(), transactions, cfg, block_env, opts).await
    }

    /// Replays a block and returns the trace of each transaction.
    pub async fn debug_trace_block(
        &self,
        block_id: BlockId,
        opts: GethDebugTracingOptions,
    ) -> Result<Vec<TraceResult>, Eth::Error> {
        let block_hash = self
            .inner
            .provider
            .block_hash_for_id(block_id)
<<<<<<< HEAD
            .map_err(Eth::Error::from_err)?
=======
            .map_err(Eth::Error::from_eth_err)?
>>>>>>> 0a4b717d
            .ok_or_else(|| EthApiError::UnknownBlockNumber)?;

        let ((cfg, block_env, _), block) = futures::try_join!(
            self.inner.eth_api.evm_env_at(block_hash.into()),
            self.inner.eth_api.block_with_senders(block_id),
        )?;

        let block = block.ok_or_else(|| EthApiError::UnknownBlockNumber)?;
        // we need to get the state of the parent block because we're replaying this block on top of
        // its parent block's state
        let state_at = block.parent_hash;

        self.trace_block(
            state_at.into(),
            block.into_transactions_ecrecovered().collect(),
            cfg,
            block_env,
            opts,
        )
        .await
    }

    /// Trace the transaction according to the provided options.
    ///
    /// Ref: <https://geth.ethereum.org/docs/developers/evm-tracing/built-in-tracers>
    pub async fn debug_trace_transaction(
        &self,
        tx_hash: B256,
        opts: GethDebugTracingOptions,
    ) -> Result<GethTrace, Eth::Error> {
        let (transaction, block) = match self.inner.eth_api.transaction_and_block(tx_hash).await? {
            None => return Err(EthApiError::TransactionNotFound.into()),
            Some(res) => res,
        };
        let (cfg, block_env, _) = self.inner.eth_api.evm_env_at(block.hash().into()).await?;

        // we need to get the state of the parent block because we're essentially replaying the
        // block the transaction is included in
        let state_at: BlockId = block.parent_hash.into();
        let block_hash = block.hash();
        let block_txs = block.into_transactions_ecrecovered();

        let this = self.clone();
        self.inner
            .eth_api
            .spawn_with_state_at_block(state_at, move |state| {
                // configure env for the target transaction
                let tx = transaction.into_recovered();

                let mut db = CacheDB::new(StateProviderDatabase::new(state));
                // replay all transactions prior to the targeted transaction
                let index = this.eth_api().replay_transactions_until(
                    &mut db,
                    cfg.clone(),
                    block_env.clone(),
                    block_txs,
                    tx.hash,
                )?;

                let env = EnvWithHandlerCfg {
                    env: Env::boxed(
                        cfg.cfg_env.clone(),
                        block_env,
                        Call::evm_config(this.eth_api()).tx_env(&tx),
                    ),
                    handler_cfg: cfg.handler_cfg,
                };

                this.trace_transaction(
                    opts,
                    env,
                    &mut db,
                    Some(TransactionContext {
                        block_hash: Some(block_hash),
                        tx_index: Some(index),
                        tx_hash: Some(tx.hash),
                    }),
                )
                .map(|(trace, _)| trace)
            })
            .await
    }

    /// The `debug_traceCall` method lets you run an `eth_call` within the context of the given
    /// block execution using the final state of parent block as the base.
    ///
    /// Differences compare to `eth_call`:
    ///  - `debug_traceCall` executes with __enabled__ basefee check, `eth_call` does not: <https://github.com/paradigmxyz/reth/issues/6240>
    pub async fn debug_trace_call(
        &self,
        call: TransactionRequest,
        block_id: Option<BlockId>,
        opts: GethDebugTracingCallOptions,
    ) -> Result<GethTrace, Eth::Error> {
        let at = block_id.unwrap_or_default();
        let GethDebugTracingCallOptions { tracing_options, state_overrides, block_overrides } =
            opts;
        let overrides = EvmOverrides::new(state_overrides, block_overrides.map(Box::new));
        let GethDebugTracingOptions { config, tracer, tracer_config, .. } = tracing_options;

        let this = self.clone();
        if let Some(tracer) = tracer {
            return match tracer {
                GethDebugTracerType::BuiltInTracer(tracer) => match tracer {
                    GethDebugBuiltInTracerType::FourByteTracer => {
                        let mut inspector = FourByteInspector::default();
                        let inspector = self
                            .inner
                            .eth_api
                            .spawn_with_call_at(call, at, overrides, move |db, env| {
                                this.eth_api().inspect(db, env, &mut inspector)?;
                                Ok(inspector)
                            })
                            .await?;
                        return Ok(FourByteFrame::from(inspector).into())
                    }
                    GethDebugBuiltInTracerType::CallTracer => {
                        let call_config = tracer_config
                            .into_call_config()
                            .map_err(|_| EthApiError::InvalidTracerConfig)?;

                        let mut inspector = TracingInspector::new(
                            TracingInspectorConfig::from_geth_call_config(&call_config),
                        );

                        let frame = self
                            .inner
                            .eth_api
                            .spawn_with_call_at(call, at, overrides, move |db, env| {
                                let (res, env) = this.eth_api().inspect(db, env, &mut inspector)?;
                                let frame = inspector
                                    .with_transaction_gas_limit(env.tx.gas_limit)
                                    .into_geth_builder()
                                    .geth_call_traces(call_config, res.result.gas_used());
                                Ok(frame.into())
                            })
                            .await?;
                        return Ok(frame)
                    }
                    GethDebugBuiltInTracerType::PreStateTracer => {
                        let prestate_config = tracer_config
                            .into_pre_state_config()
                            .map_err(|_| EthApiError::InvalidTracerConfig)?;
                        let mut inspector = TracingInspector::new(
                            TracingInspectorConfig::from_geth_prestate_config(&prestate_config),
                        );

                        let frame = self
                            .inner
                            .eth_api
                            .spawn_with_call_at(call, at, overrides, move |db, env| {
                                // wrapper is hack to get around 'higher-ranked lifetime error',
                                // see <https://github.com/rust-lang/rust/issues/100013>
                                let db = db.0;

<<<<<<< HEAD
                                let (res, _) =
                                    this.eth_api().inspect(&mut *db, env, &mut inspector)?;
                                let frame = inspector
                                    .into_geth_builder()
                                    .geth_prestate_traces(&res, prestate_config, db)
                                    .map_err(Eth::Error::from_err)?;
=======
                                let (res, env) =
                                    this.eth_api().inspect(&mut *db, env, &mut inspector)?;
                                let frame = inspector
                                    .with_transaction_gas_limit(env.tx.gas_limit)
                                    .into_geth_builder()
                                    .geth_prestate_traces(&res, prestate_config, db)
                                    .map_err(Eth::Error::from_eth_err)?;
>>>>>>> 0a4b717d
                                Ok(frame)
                            })
                            .await?;
                        return Ok(frame.into())
                    }
                    GethDebugBuiltInTracerType::NoopTracer => Ok(NoopFrame::default().into()),
                    GethDebugBuiltInTracerType::MuxTracer => {
                        let mux_config = tracer_config
                            .into_mux_config()
                            .map_err(|_| EthApiError::InvalidTracerConfig)?;

                        let mut inspector = MuxInspector::try_from_config(mux_config)
<<<<<<< HEAD
                            .map_err(Eth::Error::from_err)?;
=======
                            .map_err(Eth::Error::from_eth_err)?;
>>>>>>> 0a4b717d

                        let frame = self
                            .inner
                            .eth_api
                            .spawn_with_call_at(call, at, overrides, move |db, env| {
                                // wrapper is hack to get around 'higher-ranked lifetime error', see
                                // <https://github.com/rust-lang/rust/issues/100013>
                                let db = db.0;

                                let (res, _) =
                                    this.eth_api().inspect(&mut *db, env, &mut inspector)?;
                                let frame = inspector
                                    .try_into_mux_frame(&res, db)
<<<<<<< HEAD
                                    .map_err(Eth::Error::from_err)?;
=======
                                    .map_err(Eth::Error::from_eth_err)?;
>>>>>>> 0a4b717d
                                Ok(frame.into())
                            })
                            .await?;
                        return Ok(frame)
                    }
                },
                GethDebugTracerType::JsTracer(code) => {
                    let config = tracer_config.into_json();

                    let (_, _, at) = self.inner.eth_api.evm_env_at(at).await?;

                    let res = self
                        .inner
                        .eth_api
                        .spawn_with_call_at(call, at, overrides, move |db, env| {
                            // wrapper is hack to get around 'higher-ranked lifetime error', see
                            // <https://github.com/rust-lang/rust/issues/100013>
                            let db = db.0;

                            let mut inspector =
<<<<<<< HEAD
                                JsInspector::new(code, config).map_err(Eth::Error::from_err)?;
                            let (res, _) =
                                this.eth_api().inspect(&mut *db, env.clone(), &mut inspector)?;
                            inspector.json_result(res, &env, db).map_err(Eth::Error::from_err)
=======
                                JsInspector::new(code, config).map_err(Eth::Error::from_eth_err)?;
                            let (res, _) =
                                this.eth_api().inspect(&mut *db, env.clone(), &mut inspector)?;
                            inspector.json_result(res, &env, db).map_err(Eth::Error::from_eth_err)
>>>>>>> 0a4b717d
                        })
                        .await?;

                    Ok(GethTrace::JS(res))
                }
            }
        }

        // default structlog tracer
        let inspector_config = TracingInspectorConfig::from_geth_config(&config);

        let mut inspector = TracingInspector::new(inspector_config);

        let (res, tx_gas_limit, inspector) = self
            .inner
            .eth_api
            .spawn_with_call_at(call, at, overrides, move |db, env| {
                let (res, env) = this.eth_api().inspect(db, env, &mut inspector)?;
                Ok((res, env.tx.gas_limit, inspector))
            })
            .await?;
        let gas_used = res.result.gas_used();
        let return_value = res.result.into_output().unwrap_or_default();
        let frame = inspector
            .with_transaction_gas_limit(tx_gas_limit)
            .into_geth_builder()
            .geth_traces(gas_used, return_value, config);

        Ok(frame.into())
    }

    /// The `debug_traceCallMany` method lets you run an `eth_callMany` within the context of the
    /// given block execution using the first n transactions in the given block as base.
    /// Each following bundle increments block number by 1 and block timestamp by 12 seconds
    pub async fn debug_trace_call_many(
        &self,
        bundles: Vec<Bundle>,
        state_context: Option<StateContext>,
        opts: Option<GethDebugTracingCallOptions>,
    ) -> Result<Vec<Vec<GethTrace>>, Eth::Error> {
        if bundles.is_empty() {
            return Err(EthApiError::InvalidParams(String::from("bundles are empty.")).into())
        }

        let StateContext { transaction_index, block_number } = state_context.unwrap_or_default();
        let transaction_index = transaction_index.unwrap_or_default();

        let target_block = block_number.unwrap_or_default();
        let ((cfg, mut block_env, _), block) = futures::try_join!(
            self.inner.eth_api.evm_env_at(target_block),
            self.inner.eth_api.block_with_senders(target_block),
        )?;

        let opts = opts.unwrap_or_default();
        let block = block.ok_or_else(|| EthApiError::UnknownBlockNumber)?;
        let GethDebugTracingCallOptions { tracing_options, mut state_overrides, .. } = opts;
        let gas_limit = self.inner.eth_api.call_gas_limit();

        // we're essentially replaying the transactions in the block here, hence we need the state
        // that points to the beginning of the block, which is the state at the parent block
        let mut at = block.parent_hash;
        let mut replay_block_txs = true;

        // if a transaction index is provided, we need to replay the transactions until the index
        let num_txs = transaction_index.index().unwrap_or(block.body.len());
        // but if all transactions are to be replayed, we can use the state at the block itself
        // this works with the exception of the PENDING block, because its state might not exist if
        // built locally
        if !target_block.is_pending() && num_txs == block.body.len() {
            at = block.hash();
            replay_block_txs = false;
        }

        let this = self.clone();

        self.inner
            .eth_api
            .spawn_with_state_at_block(at.into(), move |state| {
                // the outer vec for the bundles
                let mut all_bundles = Vec::with_capacity(bundles.len());
                let mut db = CacheDB::new(StateProviderDatabase::new(state));

                if replay_block_txs {
                    // only need to replay the transactions in the block if not all transactions are
                    // to be replayed
                    let transactions = block.into_transactions_ecrecovered().take(num_txs);

                    // Execute all transactions until index
                    for tx in transactions {
                        let env = EnvWithHandlerCfg {
                            env: Env::boxed(
                                cfg.cfg_env.clone(),
                                block_env.clone(),
                                Call::evm_config(this.eth_api()).tx_env(&tx),
                            ),
                            handler_cfg: cfg.handler_cfg,
                        };
                        let (res, _) = this.inner.eth_api.transact(&mut db, env)?;
                        db.commit(res.state);
                    }
                }

                // Trace all bundles
                let mut bundles = bundles.into_iter().peekable();
                while let Some(bundle) = bundles.next() {
                    let mut results = Vec::with_capacity(bundle.transactions.len());
                    let Bundle { transactions, block_override } = bundle;

                    let block_overrides = block_override.map(Box::new);

                    let mut transactions = transactions.into_iter().peekable();
                    while let Some(tx) = transactions.next() {
                        // apply state overrides only once, before the first transaction
                        let state_overrides = state_overrides.take();
                        let overrides = EvmOverrides::new(state_overrides, block_overrides.clone());

                        let env = this.eth_api().prepare_call_env(
                            cfg.clone(),
                            block_env.clone(),
                            tx,
                            gas_limit,
                            &mut db,
                            overrides,
                        )?;

                        let (trace, state) =
                            this.trace_transaction(tracing_options.clone(), env, &mut db, None)?;

                        // If there is more transactions, commit the database
                        // If there is no transactions, but more bundles, commit to the database too
                        if transactions.peek().is_some() || bundles.peek().is_some() {
                            db.commit(state);
                        }
                        results.push(trace);
                    }
                    // Increment block_env number and timestamp for the next bundle
                    block_env.number += U256::from(1);
                    block_env.timestamp += U256::from(12);

                    all_bundles.push(results);
                }
                Ok(all_bundles)
            })
            .await
    }

    /// Executes the configured transaction with the environment on the given database.
    ///
    /// Returns the trace frame and the state that got updated after executing the transaction.
    ///
    /// Note: this does not apply any state overrides if they're configured in the `opts`.
    ///
    /// Caution: this is blocking and should be performed on a blocking task.
    fn trace_transaction(
        &self,
        opts: GethDebugTracingOptions,
        env: EnvWithHandlerCfg,
        db: &mut StateCacheDb<'_>,
        transaction_context: Option<TransactionContext>,
    ) -> Result<(GethTrace, revm_primitives::EvmState), Eth::Error> {
        let GethDebugTracingOptions { config, tracer, tracer_config, .. } = opts;

        if let Some(tracer) = tracer {
            return match tracer {
                GethDebugTracerType::BuiltInTracer(tracer) => match tracer {
                    GethDebugBuiltInTracerType::FourByteTracer => {
                        let mut inspector = FourByteInspector::default();
                        let (res, _) = self.eth_api().inspect(db, env, &mut inspector)?;
                        return Ok((FourByteFrame::from(inspector).into(), res.state))
                    }
                    GethDebugBuiltInTracerType::CallTracer => {
                        let call_config = tracer_config
                            .into_call_config()
                            .map_err(|_| EthApiError::InvalidTracerConfig)?;

                        let mut inspector = TracingInspector::new(
                            TracingInspectorConfig::from_geth_call_config(&call_config),
                        );

                        let (res, env) = self.eth_api().inspect(db, env, &mut inspector)?;

                        let frame = inspector
                            .with_transaction_gas_limit(env.tx.gas_limit)
                            .into_geth_builder()
                            .geth_call_traces(call_config, res.result.gas_used());

                        return Ok((frame.into(), res.state))
                    }
                    GethDebugBuiltInTracerType::PreStateTracer => {
                        let prestate_config = tracer_config
                            .into_pre_state_config()
                            .map_err(|_| EthApiError::InvalidTracerConfig)?;

                        let mut inspector = TracingInspector::new(
                            TracingInspectorConfig::from_geth_prestate_config(&prestate_config),
                        );
                        let (res, env) = self.eth_api().inspect(&mut *db, env, &mut inspector)?;

                        let frame = inspector
<<<<<<< HEAD
                            .into_geth_builder()
                            .geth_prestate_traces(&res, prestate_config, db)
                            .map_err(Eth::Error::from_err)?;
=======
                            .with_transaction_gas_limit(env.tx.gas_limit)
                            .into_geth_builder()
                            .geth_prestate_traces(&res, prestate_config, db)
                            .map_err(Eth::Error::from_eth_err)?;
>>>>>>> 0a4b717d

                        return Ok((frame.into(), res.state))
                    }
                    GethDebugBuiltInTracerType::NoopTracer => {
                        Ok((NoopFrame::default().into(), Default::default()))
                    }
                    GethDebugBuiltInTracerType::MuxTracer => {
                        let mux_config = tracer_config
                            .into_mux_config()
                            .map_err(|_| EthApiError::InvalidTracerConfig)?;

                        let mut inspector = MuxInspector::try_from_config(mux_config)
<<<<<<< HEAD
                            .map_err(Eth::Error::from_err)?;

                        let (res, _) = self.eth_api().inspect(&mut *db, env, &mut inspector)?;
                        let frame =
                            inspector.try_into_mux_frame(&res, db).map_err(Eth::Error::from_err)?;
=======
                            .map_err(Eth::Error::from_eth_err)?;

                        let (res, _) = self.eth_api().inspect(&mut *db, env, &mut inspector)?;
                        let frame = inspector
                            .try_into_mux_frame(&res, db)
                            .map_err(Eth::Error::from_eth_err)?;
>>>>>>> 0a4b717d
                        return Ok((frame.into(), res.state))
                    }
                },
                GethDebugTracerType::JsTracer(code) => {
                    let config = tracer_config.into_json();
                    let mut inspector = JsInspector::with_transaction_context(
                        code,
                        config,
                        transaction_context.unwrap_or_default(),
                    )
<<<<<<< HEAD
                    .map_err(Eth::Error::from_err)?;
=======
                    .map_err(Eth::Error::from_eth_err)?;
>>>>>>> 0a4b717d
                    let (res, env) = self.eth_api().inspect(&mut *db, env, &mut inspector)?;

                    let state = res.state.clone();
                    let result =
<<<<<<< HEAD
                        inspector.json_result(res, &env, db).map_err(Eth::Error::from_err)?;
=======
                        inspector.json_result(res, &env, db).map_err(Eth::Error::from_eth_err)?;
>>>>>>> 0a4b717d
                    Ok((GethTrace::JS(result), state))
                }
            }
        }

        // default structlog tracer
        let inspector_config = TracingInspectorConfig::from_geth_config(&config);

        let mut inspector = TracingInspector::new(inspector_config);

        let (res, env) = self.eth_api().inspect(db, env, &mut inspector)?;
        let gas_used = res.result.gas_used();
        let return_value = res.result.into_output().unwrap_or_default();
        let frame = inspector
            .with_transaction_gas_limit(env.tx.gas_limit)
            .into_geth_builder()
            .geth_traces(gas_used, return_value, config);

        Ok((frame.into(), res.state))
    }
}

#[async_trait]
impl<Provider, Eth> DebugApiServer for DebugApi<Provider, Eth>
where
    Provider: BlockReaderIdExt
        + HeaderProvider
        + ChainSpecProvider
        + StateProviderFactory
        + EvmEnvProvider
        + 'static,
    Eth: EthApiSpec + EthTransactions + TraceExt + 'static,
{
    /// Handler for `debug_getRawHeader`
    async fn raw_header(&self, block_id: BlockId) -> RpcResult<Bytes> {
        let header = match block_id {
            BlockId::Hash(hash) => self.inner.provider.header(&hash.into()).to_rpc_result()?,
            BlockId::Number(number_or_tag) => {
                let number = self
                    .inner
                    .provider
                    .convert_block_number(number_or_tag)
                    .to_rpc_result()?
                    .ok_or_else(|| internal_rpc_err("Pending block not supported".to_string()))?;
                self.inner.provider.header_by_number(number).to_rpc_result()?
            }
        };

        let mut res = Vec::new();
        if let Some(header) = header {
            header.encode(&mut res);
        }

        Ok(res.into())
    }

    /// Handler for `debug_getRawBlock`
    async fn raw_block(&self, block_id: BlockId) -> RpcResult<Bytes> {
        let block = self
            .inner
            .provider
            .block_by_id(block_id)
            .to_rpc_result()?
            .ok_or_else(|| EthApiError::UnknownBlockNumber)?;
        let mut res = Vec::new();
        block.encode(&mut res);
        Ok(res.into())
    }

    /// Handler for `debug_getRawTransaction`
    ///
    /// If this is a pooled EIP-4844 transaction, the blob sidecar is included.
    ///
    /// Returns the bytes of the transaction for the given hash.
    async fn raw_transaction(&self, hash: B256) -> RpcResult<Option<Bytes>> {
<<<<<<< HEAD
        self.inner.eth_api.raw_transaction_by_hash(hash).await.map_err(Eth::Error::into_rpc_err)
=======
        self.inner.eth_api.raw_transaction_by_hash(hash).await.map_err(Into::into)
>>>>>>> 0a4b717d
    }

    /// Handler for `debug_getRawTransactions`
    /// Returns the bytes of the transaction for the given hash.
    async fn raw_transactions(&self, block_id: BlockId) -> RpcResult<Vec<Bytes>> {
        let block = self
            .inner
            .provider
            .block_with_senders_by_id(block_id, TransactionVariant::NoHash)
            .to_rpc_result()?
            .unwrap_or_default();
        Ok(block.into_transactions_ecrecovered().map(|tx| tx.envelope_encoded()).collect())
    }

    /// Handler for `debug_getRawReceipts`
    async fn raw_receipts(&self, block_id: BlockId) -> RpcResult<Vec<Bytes>> {
        Ok(self
            .inner
            .provider
            .receipts_by_block_id(block_id)
            .to_rpc_result()?
            .unwrap_or_default()
            .into_iter()
            .map(|receipt| receipt.with_bloom().envelope_encoded())
            .collect())
    }

    /// Handler for `debug_getBadBlocks`
    async fn bad_blocks(&self) -> RpcResult<Vec<RichBlock>> {
        Err(internal_rpc_err("unimplemented"))
    }

    /// Handler for `debug_traceChain`
    async fn debug_trace_chain(
        &self,
        _start_exclusive: BlockNumberOrTag,
        _end_inclusive: BlockNumberOrTag,
    ) -> RpcResult<Vec<BlockTraceResult>> {
        Err(internal_rpc_err("unimplemented"))
    }

    /// Handler for `debug_traceBlock`
    async fn debug_trace_block(
        &self,
        rlp_block: Bytes,
        opts: Option<GethDebugTracingOptions>,
    ) -> RpcResult<Vec<TraceResult>> {
        let _permit = self.acquire_trace_permit().await;
        Self::debug_trace_raw_block(self, rlp_block, opts.unwrap_or_default())
            .await
<<<<<<< HEAD
            .map_err(Eth::Error::into_rpc_err)
=======
            .map_err(Into::into)
>>>>>>> 0a4b717d
    }

    /// Handler for `debug_traceBlockByHash`
    async fn debug_trace_block_by_hash(
        &self,
        block: B256,
        opts: Option<GethDebugTracingOptions>,
    ) -> RpcResult<Vec<TraceResult>> {
        let _permit = self.acquire_trace_permit().await;
        Self::debug_trace_block(self, block.into(), opts.unwrap_or_default())
            .await
<<<<<<< HEAD
            .map_err(Eth::Error::into_rpc_err)
=======
            .map_err(Into::into)
>>>>>>> 0a4b717d
    }

    /// Handler for `debug_traceBlockByNumber`
    async fn debug_trace_block_by_number(
        &self,
        block: BlockNumberOrTag,
        opts: Option<GethDebugTracingOptions>,
    ) -> RpcResult<Vec<TraceResult>> {
        let _permit = self.acquire_trace_permit().await;
        Self::debug_trace_block(self, block.into(), opts.unwrap_or_default())
            .await
<<<<<<< HEAD
            .map_err(Eth::Error::into_rpc_err)
=======
            .map_err(Into::into)
>>>>>>> 0a4b717d
    }

    /// Handler for `debug_traceTransaction`
    async fn debug_trace_transaction(
        &self,
        tx_hash: B256,
        opts: Option<GethDebugTracingOptions>,
    ) -> RpcResult<GethTrace> {
        let _permit = self.acquire_trace_permit().await;
        Self::debug_trace_transaction(self, tx_hash, opts.unwrap_or_default())
            .await
<<<<<<< HEAD
            .map_err(Eth::Error::into_rpc_err)
=======
            .map_err(Into::into)
>>>>>>> 0a4b717d
    }

    /// Handler for `debug_traceCall`
    async fn debug_trace_call(
        &self,
        request: TransactionRequest,
        block_number: Option<BlockId>,
        opts: Option<GethDebugTracingCallOptions>,
    ) -> RpcResult<GethTrace> {
        let _permit = self.acquire_trace_permit().await;
        Self::debug_trace_call(self, request, block_number, opts.unwrap_or_default())
            .await
<<<<<<< HEAD
            .map_err(Eth::Error::into_rpc_err)
=======
            .map_err(Into::into)
>>>>>>> 0a4b717d
    }

    async fn debug_trace_call_many(
        &self,
        bundles: Vec<Bundle>,
        state_context: Option<StateContext>,
        opts: Option<GethDebugTracingCallOptions>,
    ) -> RpcResult<Vec<Vec<GethTrace>>> {
        let _permit = self.acquire_trace_permit().await;
<<<<<<< HEAD
        Self::debug_trace_call_many(self, bundles, state_context, opts)
            .await
            .map_err(Eth::Error::into_rpc_err)
=======
        Self::debug_trace_call_many(self, bundles, state_context, opts).await.map_err(Into::into)
>>>>>>> 0a4b717d
    }

    async fn debug_backtrace_at(&self, _location: &str) -> RpcResult<()> {
        Ok(())
    }

    async fn debug_account_range(
        &self,
        _block_number: BlockNumberOrTag,
        _start: Bytes,
        _max_results: u64,
        _nocode: bool,
        _nostorage: bool,
        _incompletes: bool,
    ) -> RpcResult<()> {
        Ok(())
    }

    async fn debug_block_profile(&self, _file: String, _seconds: u64) -> RpcResult<()> {
        Ok(())
    }

    async fn debug_chaindb_compact(&self) -> RpcResult<()> {
        Ok(())
    }

    async fn debug_chaindb_property(&self, _property: String) -> RpcResult<()> {
        Ok(())
    }

    async fn debug_cpu_profile(&self, _file: String, _seconds: u64) -> RpcResult<()> {
        Ok(())
    }

    async fn debug_db_ancient(&self, _kind: String, _number: u64) -> RpcResult<()> {
        Ok(())
    }

    async fn debug_db_ancients(&self) -> RpcResult<()> {
        Ok(())
    }

    async fn debug_db_get(&self, _key: String) -> RpcResult<()> {
        Ok(())
    }

    async fn debug_dump_block(&self, _number: BlockId) -> RpcResult<()> {
        Ok(())
    }

    async fn debug_free_os_memory(&self) -> RpcResult<()> {
        Ok(())
    }

    async fn debug_freeze_client(&self, _node: String) -> RpcResult<()> {
        Ok(())
    }

    async fn debug_gc_stats(&self) -> RpcResult<()> {
        Ok(())
    }

    async fn debug_get_accessible_state(
        &self,
        _from: BlockNumberOrTag,
        _to: BlockNumberOrTag,
    ) -> RpcResult<()> {
        Ok(())
    }

    async fn debug_get_modified_accounts_by_hash(
        &self,
        _start_hash: B256,
        _end_hash: B256,
    ) -> RpcResult<()> {
        Ok(())
    }

    async fn debug_get_modified_accounts_by_number(
        &self,
        _start_number: u64,
        _end_number: u64,
    ) -> RpcResult<()> {
        Ok(())
    }

    async fn debug_go_trace(&self, _file: String, _seconds: u64) -> RpcResult<()> {
        Ok(())
    }

    async fn debug_intermediate_roots(
        &self,
        _block_hash: B256,
        _opts: Option<GethDebugTracingCallOptions>,
    ) -> RpcResult<()> {
        Ok(())
    }

    async fn debug_mem_stats(&self) -> RpcResult<()> {
        Ok(())
    }

    async fn debug_mutex_profile(&self, _file: String, _nsec: u64) -> RpcResult<()> {
        Ok(())
    }

    async fn debug_preimage(&self, _hash: B256) -> RpcResult<()> {
        Ok(())
    }

    async fn debug_print_block(&self, _number: u64) -> RpcResult<()> {
        Ok(())
    }

    async fn debug_seed_hash(&self, _number: u64) -> RpcResult<B256> {
        Ok(Default::default())
    }

    async fn debug_set_block_profile_rate(&self, _rate: u64) -> RpcResult<()> {
        Ok(())
    }

    async fn debug_set_gc_percent(&self, _v: i32) -> RpcResult<()> {
        Ok(())
    }

    async fn debug_set_head(&self, _number: u64) -> RpcResult<()> {
        Ok(())
    }

    async fn debug_set_mutex_profile_fraction(&self, _rate: i32) -> RpcResult<()> {
        Ok(())
    }

    async fn debug_set_trie_flush_interval(&self, _interval: String) -> RpcResult<()> {
        Ok(())
    }

    async fn debug_stacks(&self) -> RpcResult<()> {
        Ok(())
    }

    async fn debug_standard_trace_bad_block_to_file(
        &self,
        _block: BlockNumberOrTag,
        _opts: Option<GethDebugTracingCallOptions>,
    ) -> RpcResult<()> {
        Ok(())
    }

    async fn debug_standard_trace_block_to_file(
        &self,
        _block: BlockNumberOrTag,
        _opts: Option<GethDebugTracingCallOptions>,
    ) -> RpcResult<()> {
        Ok(())
    }

    async fn debug_start_cpu_profile(&self, _file: String) -> RpcResult<()> {
        Ok(())
    }

    async fn debug_start_go_trace(&self, _file: String) -> RpcResult<()> {
        Ok(())
    }

    async fn debug_stop_cpu_profile(&self) -> RpcResult<()> {
        Ok(())
    }

    async fn debug_stop_go_trace(&self) -> RpcResult<()> {
        Ok(())
    }

    async fn debug_storage_range_at(
        &self,
        _block_hash: B256,
        _tx_idx: usize,
        _contract_address: Address,
        _key_start: B256,
        _max_result: u64,
    ) -> RpcResult<()> {
        Ok(())
    }

    async fn debug_trace_bad_block(
        &self,
        _block_hash: B256,
        _opts: Option<GethDebugTracingCallOptions>,
    ) -> RpcResult<()> {
        Ok(())
    }

    async fn debug_verbosity(&self, _level: usize) -> RpcResult<()> {
        Ok(())
    }

    async fn debug_vmodule(&self, _pattern: String) -> RpcResult<()> {
        Ok(())
    }

    async fn debug_write_block_profile(&self, _file: String) -> RpcResult<()> {
        Ok(())
    }

    async fn debug_write_mem_profile(&self, _file: String) -> RpcResult<()> {
        Ok(())
    }

    async fn debug_write_mutex_profile(&self, _file: String) -> RpcResult<()> {
        Ok(())
    }
}

impl<Provider, Eth> std::fmt::Debug for DebugApi<Provider, Eth> {
    fn fmt(&self, f: &mut std::fmt::Formatter<'_>) -> std::fmt::Result {
        f.debug_struct("DebugApi").finish_non_exhaustive()
    }
}

impl<Provider, Eth> Clone for DebugApi<Provider, Eth> {
    fn clone(&self) -> Self {
        Self { inner: Arc::clone(&self.inner) }
    }
}

struct DebugApiInner<Provider, Eth> {
    /// The provider that can interact with the chain.
    provider: Provider,
    /// The implementation of `eth` API
    eth_api: Eth,
    // restrict the number of concurrent calls to blocking calls
    blocking_task_guard: BlockingTaskGuard,
}<|MERGE_RESOLUTION|>--- conflicted
+++ resolved
@@ -26,7 +26,7 @@
         BlockTraceResult, FourByteFrame, GethDebugBuiltInTracerType, GethDebugTracerType,
         GethDebugTracingCallOptions, GethDebugTracingOptions, GethTrace, NoopFrame, TraceResult,
     },
-    BlockError, Bundle, IntoRpcError, RichBlock, StateContext, TransactionRequest,
+    BlockError, Bundle, RichBlock, StateContext, TransactionRequest,
 };
 use reth_tasks::pool::BlockingTaskGuard;
 use revm::{
@@ -147,11 +147,7 @@
     ) -> Result<Vec<TraceResult>, Eth::Error> {
         let block = Block::decode(&mut rlp_block.as_ref())
             .map_err(BlockError::RlpDecodeRawBlock)
-<<<<<<< HEAD
-            .map_err(Eth::Error::from_err)?;
-=======
             .map_err(Eth::Error::from_eth_err)?;
->>>>>>> 0a4b717d
 
         let (cfg, block_env) = self.eth_api().evm_env_for_raw_block(&block.header).await?;
         // we trace on top the block's parent block
@@ -166,11 +162,7 @@
                     .map(|tx| {
                         tx.into_ecrecovered()
                             .ok_or_else(|| EthApiError::InvalidTransactionSignature)
-<<<<<<< HEAD
-                            .map_err(Eth::Error::from_err)
-=======
                             .map_err(Eth::Error::from_eth_err)
->>>>>>> 0a4b717d
                     })
                     .collect::<Result<Vec<_>, Eth::Error>>()?
             } else {
@@ -180,11 +172,7 @@
                     .map(|tx| {
                         tx.into_ecrecovered_unchecked()
                             .ok_or_else(|| EthApiError::InvalidTransactionSignature)
-<<<<<<< HEAD
-                            .map_err(Eth::Error::from_err)
-=======
                             .map_err(Eth::Error::from_eth_err)
->>>>>>> 0a4b717d
                     })
                     .collect::<Result<Vec<_>, Eth::Error>>()?
             };
@@ -202,11 +190,7 @@
             .inner
             .provider
             .block_hash_for_id(block_id)
-<<<<<<< HEAD
-            .map_err(Eth::Error::from_err)?
-=======
             .map_err(Eth::Error::from_eth_err)?
->>>>>>> 0a4b717d
             .ok_or_else(|| EthApiError::UnknownBlockNumber)?;
 
         let ((cfg, block_env, _), block) = futures::try_join!(
@@ -362,14 +346,6 @@
                                 // see <https://github.com/rust-lang/rust/issues/100013>
                                 let db = db.0;
 
-<<<<<<< HEAD
-                                let (res, _) =
-                                    this.eth_api().inspect(&mut *db, env, &mut inspector)?;
-                                let frame = inspector
-                                    .into_geth_builder()
-                                    .geth_prestate_traces(&res, prestate_config, db)
-                                    .map_err(Eth::Error::from_err)?;
-=======
                                 let (res, env) =
                                     this.eth_api().inspect(&mut *db, env, &mut inspector)?;
                                 let frame = inspector
@@ -377,7 +353,6 @@
                                     .into_geth_builder()
                                     .geth_prestate_traces(&res, prestate_config, db)
                                     .map_err(Eth::Error::from_eth_err)?;
->>>>>>> 0a4b717d
                                 Ok(frame)
                             })
                             .await?;
@@ -390,11 +365,7 @@
                             .map_err(|_| EthApiError::InvalidTracerConfig)?;
 
                         let mut inspector = MuxInspector::try_from_config(mux_config)
-<<<<<<< HEAD
-                            .map_err(Eth::Error::from_err)?;
-=======
                             .map_err(Eth::Error::from_eth_err)?;
->>>>>>> 0a4b717d
 
                         let frame = self
                             .inner
@@ -408,11 +379,7 @@
                                     this.eth_api().inspect(&mut *db, env, &mut inspector)?;
                                 let frame = inspector
                                     .try_into_mux_frame(&res, db)
-<<<<<<< HEAD
-                                    .map_err(Eth::Error::from_err)?;
-=======
                                     .map_err(Eth::Error::from_eth_err)?;
->>>>>>> 0a4b717d
                                 Ok(frame.into())
                             })
                             .await?;
@@ -433,17 +400,10 @@
                             let db = db.0;
 
                             let mut inspector =
-<<<<<<< HEAD
-                                JsInspector::new(code, config).map_err(Eth::Error::from_err)?;
-                            let (res, _) =
-                                this.eth_api().inspect(&mut *db, env.clone(), &mut inspector)?;
-                            inspector.json_result(res, &env, db).map_err(Eth::Error::from_err)
-=======
                                 JsInspector::new(code, config).map_err(Eth::Error::from_eth_err)?;
                             let (res, _) =
                                 this.eth_api().inspect(&mut *db, env.clone(), &mut inspector)?;
                             inspector.json_result(res, &env, db).map_err(Eth::Error::from_eth_err)
->>>>>>> 0a4b717d
                         })
                         .await?;
 
@@ -643,16 +603,10 @@
                         let (res, env) = self.eth_api().inspect(&mut *db, env, &mut inspector)?;
 
                         let frame = inspector
-<<<<<<< HEAD
-                            .into_geth_builder()
-                            .geth_prestate_traces(&res, prestate_config, db)
-                            .map_err(Eth::Error::from_err)?;
-=======
                             .with_transaction_gas_limit(env.tx.gas_limit)
                             .into_geth_builder()
                             .geth_prestate_traces(&res, prestate_config, db)
                             .map_err(Eth::Error::from_eth_err)?;
->>>>>>> 0a4b717d
 
                         return Ok((frame.into(), res.state))
                     }
@@ -665,20 +619,12 @@
                             .map_err(|_| EthApiError::InvalidTracerConfig)?;
 
                         let mut inspector = MuxInspector::try_from_config(mux_config)
-<<<<<<< HEAD
-                            .map_err(Eth::Error::from_err)?;
-
-                        let (res, _) = self.eth_api().inspect(&mut *db, env, &mut inspector)?;
-                        let frame =
-                            inspector.try_into_mux_frame(&res, db).map_err(Eth::Error::from_err)?;
-=======
                             .map_err(Eth::Error::from_eth_err)?;
 
                         let (res, _) = self.eth_api().inspect(&mut *db, env, &mut inspector)?;
                         let frame = inspector
                             .try_into_mux_frame(&res, db)
                             .map_err(Eth::Error::from_eth_err)?;
->>>>>>> 0a4b717d
                         return Ok((frame.into(), res.state))
                     }
                 },
@@ -689,20 +635,12 @@
                         config,
                         transaction_context.unwrap_or_default(),
                     )
-<<<<<<< HEAD
-                    .map_err(Eth::Error::from_err)?;
-=======
                     .map_err(Eth::Error::from_eth_err)?;
->>>>>>> 0a4b717d
                     let (res, env) = self.eth_api().inspect(&mut *db, env, &mut inspector)?;
 
                     let state = res.state.clone();
                     let result =
-<<<<<<< HEAD
-                        inspector.json_result(res, &env, db).map_err(Eth::Error::from_err)?;
-=======
                         inspector.json_result(res, &env, db).map_err(Eth::Error::from_eth_err)?;
->>>>>>> 0a4b717d
                     Ok((GethTrace::JS(result), state))
                 }
             }
@@ -778,11 +716,7 @@
     ///
     /// Returns the bytes of the transaction for the given hash.
     async fn raw_transaction(&self, hash: B256) -> RpcResult<Option<Bytes>> {
-<<<<<<< HEAD
-        self.inner.eth_api.raw_transaction_by_hash(hash).await.map_err(Eth::Error::into_rpc_err)
-=======
         self.inner.eth_api.raw_transaction_by_hash(hash).await.map_err(Into::into)
->>>>>>> 0a4b717d
     }
 
     /// Handler for `debug_getRawTransactions`
@@ -833,11 +767,7 @@
         let _permit = self.acquire_trace_permit().await;
         Self::debug_trace_raw_block(self, rlp_block, opts.unwrap_or_default())
             .await
-<<<<<<< HEAD
-            .map_err(Eth::Error::into_rpc_err)
-=======
             .map_err(Into::into)
->>>>>>> 0a4b717d
     }
 
     /// Handler for `debug_traceBlockByHash`
@@ -849,11 +779,7 @@
         let _permit = self.acquire_trace_permit().await;
         Self::debug_trace_block(self, block.into(), opts.unwrap_or_default())
             .await
-<<<<<<< HEAD
-            .map_err(Eth::Error::into_rpc_err)
-=======
             .map_err(Into::into)
->>>>>>> 0a4b717d
     }
 
     /// Handler for `debug_traceBlockByNumber`
@@ -865,11 +791,7 @@
         let _permit = self.acquire_trace_permit().await;
         Self::debug_trace_block(self, block.into(), opts.unwrap_or_default())
             .await
-<<<<<<< HEAD
-            .map_err(Eth::Error::into_rpc_err)
-=======
             .map_err(Into::into)
->>>>>>> 0a4b717d
     }
 
     /// Handler for `debug_traceTransaction`
@@ -881,11 +803,7 @@
         let _permit = self.acquire_trace_permit().await;
         Self::debug_trace_transaction(self, tx_hash, opts.unwrap_or_default())
             .await
-<<<<<<< HEAD
-            .map_err(Eth::Error::into_rpc_err)
-=======
             .map_err(Into::into)
->>>>>>> 0a4b717d
     }
 
     /// Handler for `debug_traceCall`
@@ -898,11 +816,7 @@
         let _permit = self.acquire_trace_permit().await;
         Self::debug_trace_call(self, request, block_number, opts.unwrap_or_default())
             .await
-<<<<<<< HEAD
-            .map_err(Eth::Error::into_rpc_err)
-=======
             .map_err(Into::into)
->>>>>>> 0a4b717d
     }
 
     async fn debug_trace_call_many(
@@ -912,13 +826,7 @@
         opts: Option<GethDebugTracingCallOptions>,
     ) -> RpcResult<Vec<Vec<GethTrace>>> {
         let _permit = self.acquire_trace_permit().await;
-<<<<<<< HEAD
-        Self::debug_trace_call_many(self, bundles, state_context, opts)
-            .await
-            .map_err(Eth::Error::into_rpc_err)
-=======
         Self::debug_trace_call_many(self, bundles, state_context, opts).await.map_err(Into::into)
->>>>>>> 0a4b717d
     }
 
     async fn debug_backtrace_at(&self, _location: &str) -> RpcResult<()> {
