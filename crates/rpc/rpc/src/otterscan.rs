--- conflicted
+++ resolved
@@ -14,7 +14,7 @@
         },
         parity::{Action, CreateAction, CreateOutput, TraceOutput},
     },
-    AnyTransactionReceipt, BlockTransactions, Header, IntoRpcError, RichBlock,
+    AnyTransactionReceipt, BlockTransactions, Header, RichBlock,
 };
 use revm_inspectors::{
     tracing::{types::CallTraceNode, TracingInspectorConfig},
@@ -86,11 +86,7 @@
                 |_tx_info, inspector, _, _| Ok(inspector.into_transfers()),
             )
             .await
-<<<<<<< HEAD
-            .map_err(Eth::Error::into_rpc_err)?
-=======
             .map_err(Into::into)?
->>>>>>> 0a4b717d
             .map(|transfer_operations| {
                 transfer_operations
                     .iter()
@@ -121,11 +117,7 @@
             })
             .await
             .map(Option::flatten)
-<<<<<<< HEAD
-            .map_err(Eth::Error::into_rpc_err)?;
-=======
             .map_err(Into::into)?;
->>>>>>> 0a4b717d
         Ok(maybe_revert)
     }
 
@@ -139,11 +131,7 @@
                 move |_tx_info, inspector, _, _| Ok(inspector.into_traces().into_nodes()),
             )
             .await
-<<<<<<< HEAD
-            .map_err(Eth::Error::into_rpc_err)?
-=======
             .map_err(Into::into)?
->>>>>>> 0a4b717d
             .map(|traces| {
                 traces
                     .into_iter()
@@ -341,11 +329,7 @@
                 },
             )
             .await
-<<<<<<< HEAD
-            .map_err(Eth::Error::into_rpc_err)?
-=======
             .map_err(Into::into)?
->>>>>>> 0a4b717d
             .map(|traces| {
                 traces
                     .into_iter()
