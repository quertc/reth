--- conflicted
+++ resolved
@@ -372,11 +372,7 @@
 
 impl PendingBlockEnvOrigin {
     /// Returns true if the origin is the actual pending block as received from the CL.
-<<<<<<< HEAD
-    pub(crate) fn is_actual_pending(&self) -> bool {
-=======
     pub(crate) const fn is_actual_pending(&self) -> bool {
->>>>>>> 105570de
         matches!(self, Self::ActualPending(_))
     }
 
