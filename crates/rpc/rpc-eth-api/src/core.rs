--- conflicted
+++ resolved
@@ -11,15 +11,8 @@
 use reth_rpc_types::{
     serde_helpers::JsonStorageKey,
     state::{EvmOverrides, StateOverride},
-<<<<<<< HEAD
-    AccessListWithGasUsed, AnyTransactionReceipt, BlockOverrides, Bundle,
-    EIP1186AccountProofResponse, EthCallResponse, FeeHistory, Header, Index, StateContext,
-    SyncStatus, TransactionRequest, Work,
-=======
     AnyTransactionReceipt, BlockOverrides, Bundle, EIP1186AccountProofResponse, EthCallResponse,
-    FeeHistory, Header, Index, RichBlock, StateContext, SyncStatus, Transaction,
-    TransactionRequest, Work,
->>>>>>> a28b2f09
+    FeeHistory, Header, Index, StateContext, SyncStatus, TransactionRequest, Work,
 };
 use tracing::trace;
 
