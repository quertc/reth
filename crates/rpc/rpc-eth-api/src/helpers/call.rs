--- conflicted
+++ resolved
@@ -61,11 +61,7 @@
             let (res, _env) =
                 self.transact_call_at(request, block_number.unwrap_or_default(), overrides).await?;
 
-<<<<<<< HEAD
-            ensure_success(res.result).map_err(Self::Error::from_err)
-=======
             ensure_success(res.result).map_err(Self::Error::from_eth_err)
->>>>>>> 0a4b717d
         }
     }
 
@@ -241,11 +237,7 @@
             to
         } else {
             let nonce =
-<<<<<<< HEAD
-                db.basic_ref(from).map_err(Self::Error::from_err)?.unwrap_or_default().nonce;
-=======
                 db.basic_ref(from).map_err(Self::Error::from_eth_err)?.unwrap_or_default().nonce;
->>>>>>> 0a4b717d
             from.create(nonce)
         };
 
@@ -266,11 +258,7 @@
             }
             ExecutionResult::Success { .. } => Ok(()),
         }
-<<<<<<< HEAD
-        .map_err(Self::Error::from_err)?;
-=======
         .map_err(Self::Error::from_eth_err)?;
->>>>>>> 0a4b717d
 
         let access_list = inspector.into_access_list();
 
@@ -557,11 +545,7 @@
 
         // Apply any state overrides if specified.
         if let Some(state_override) = state_override {
-<<<<<<< HEAD
-            apply_state_overrides(state_override, &mut db).map_err(Self::Error::from_err)?;
-=======
             apply_state_overrides(state_override, &mut db).map_err(Self::Error::from_eth_err)?;
->>>>>>> 0a4b717d
         }
 
         // Optimize for simple transfer transactions, potentially reducing the gas estimate.
@@ -593,11 +577,7 @@
         if env.tx.gas_price > U256::ZERO {
             // cap the highest gas limit by max gas caller can afford with given gas price
             highest_gas_limit = highest_gas_limit
-<<<<<<< HEAD
-                .min(caller_gas_allowance(&mut db, &env.tx).map_err(Self::Error::from_err)?);
-=======
                 .min(caller_gas_allowance(&mut db, &env.tx).map_err(Self::Error::from_eth_err)?);
->>>>>>> 0a4b717d
         }
 
         // We can now normalize the highest gas limit to a u64
@@ -630,11 +610,7 @@
             ExecutionResult::Halt { reason, gas_used } => {
                 // here we don't check for invalid opcode because already executed with highest gas
                 // limit
-<<<<<<< HEAD
-                return Err(RpcInvalidTransactionError::halt(reason, gas_used).into_err())
-=======
                 return Err(RpcInvalidTransactionError::halt(reason, gas_used).into_eth_err())
->>>>>>> 0a4b717d
             }
             ExecutionResult::Revert { output, .. } => {
                 // if price or limit was included in the request then we can execute the request
@@ -643,11 +619,7 @@
                     Err(self.map_out_of_gas_err(block_env_gas_limit, env, &mut db))
                 } else {
                     // the transaction did revert
-<<<<<<< HEAD
-                    Err(RpcInvalidTransactionError::Revert(RevertError::new(output)).into_err())
-=======
                     Err(RpcInvalidTransactionError::Revert(RevertError::new(output)).into_eth_err())
->>>>>>> 0a4b717d
                 }
             }
         };
@@ -778,11 +750,7 @@
                         // These cases should be unreachable because we know the transaction
                         // succeeds, but if they occur, treat them as an
                         // error.
-<<<<<<< HEAD
-                        return Err(RpcInvalidTransactionError::EvmHalt(err).into_err())
-=======
                         return Err(RpcInvalidTransactionError::EvmHalt(err).into_eth_err())
->>>>>>> 0a4b717d
                     }
                 }
             }
@@ -813,16 +781,6 @@
             ExecutionResult::Success { .. } => {
                 // transaction succeeded by manually increasing the gas limit to
                 // highest, which means the caller lacks funds to pay for the tx
-<<<<<<< HEAD
-                RpcInvalidTransactionError::BasicOutOfGas(req_gas_limit).into_err()
-            }
-            ExecutionResult::Revert { output, .. } => {
-                // reverted again after bumping the limit
-                RpcInvalidTransactionError::Revert(RevertError::new(output)).into_err()
-            }
-            ExecutionResult::Halt { reason, .. } => {
-                RpcInvalidTransactionError::EvmHalt(reason).into_err()
-=======
                 RpcInvalidTransactionError::BasicOutOfGas(req_gas_limit).into_eth_err()
             }
             ExecutionResult::Revert { output, .. } => {
@@ -831,7 +789,6 @@
             }
             ExecutionResult::Halt { reason, .. } => {
                 RpcInvalidTransactionError::EvmHalt(reason).into_eth_err()
->>>>>>> 0a4b717d
             }
         }
     }
@@ -847,11 +804,7 @@
     ) -> Result<TxEnv, Self::Error> {
         // Ensure that if versioned hashes are set, they're not empty
         if request.blob_versioned_hashes.as_ref().map_or(false, |hashes| hashes.is_empty()) {
-<<<<<<< HEAD
-            return Err(RpcInvalidTransactionError::BlobTransactionMissingBlobHashes.into_err())
-=======
             return Err(RpcInvalidTransactionError::BlobTransactionMissingBlobHashes.into_eth_err())
->>>>>>> 0a4b717d
         }
 
         let TransactionRequest {
@@ -890,25 +843,17 @@
             gas_limit: gas_limit
                 .try_into()
                 .map_err(|_| RpcInvalidTransactionError::GasUintOverflow)
-<<<<<<< HEAD
-                .map_err(Self::Error::from_err)?,
-=======
                 .map_err(Self::Error::from_eth_err)?,
->>>>>>> 0a4b717d
             nonce,
             caller: from.unwrap_or_default(),
             gas_price,
             gas_priority_fee: max_priority_fee_per_gas,
             transact_to: to.unwrap_or(TxKind::Create),
             value: value.unwrap_or_default(),
-<<<<<<< HEAD
-            data: input.try_into_unique_input().map_err(Self::Error::from_err)?.unwrap_or_default(),
-=======
             data: input
                 .try_into_unique_input()
                 .map_err(Self::Error::from_eth_err)?
                 .unwrap_or_default(),
->>>>>>> 0a4b717d
             chain_id,
             access_list: access_list.unwrap_or_default().into(),
             // EIP-4844 fields
