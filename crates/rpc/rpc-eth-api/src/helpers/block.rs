//! Database access for `eth_` block RPC methods. Loads block and receipt data w.r.t. network.

use std::sync::Arc;

use futures::Future;
use reth_primitives::{BlockId, Receipt, SealedBlock, SealedBlockWithSenders, TransactionMeta};
use reth_provider::{BlockIdReader, BlockReader, BlockReaderIdExt, HeaderProvider};
use reth_rpc_eth_types::{EthApiError, EthStateCache, ReceiptBuilder};
<<<<<<< HEAD
use reth_rpc_types::{AnyTransactionReceipt, Header, Index, Rich};
=======
use reth_rpc_types::{AnyTransactionReceipt, Block, Header, Index, RichBlock};
>>>>>>> f686e0b4
use reth_rpc_types_compat::block::{from_block, uncle_block_from_header};

use crate::{FromEthApiError, RpcBlock};

use super::{LoadPendingBlock, LoadReceipt, SpawnBlocking};

/// Block related functions for the [`EthApiServer`](crate::EthApiServer) trait in the
/// `eth_` namespace.
pub trait EthBlocks: LoadBlock {
    /// Returns a handle for reading data from disk.
    ///
    /// Data access in default (L1) trait method implementations.
    fn provider(&self) -> impl HeaderProvider;

    /// Returns the block header for the given block id.
    fn rpc_block_header(
        &self,
        block_id: BlockId,
    ) -> impl Future<Output = Result<Option<Header>, Self::Error>> + Send {
        async move { Ok(self.rpc_block(block_id, false).await?.map(|block| block.inner.header)) }
    }

    /// Returns the populated rpc block object for the given block id.
    ///
    /// If `full` is true, the block object will contain all transaction objects, otherwise it will
    /// only contain the transaction hashes.
    fn rpc_block(
        &self,
        block_id: BlockId,
        full: bool,
    ) -> impl Future<Output = Result<Option<RpcBlock<Self::NetworkTypes>>, Self::Error>> + Send
    {
        async move {
            let block = match self.block_with_senders(block_id).await? {
                Some(block) => block,
                None => return Ok(None),
            };
            let block_hash = block.hash();
            let total_difficulty = EthBlocks::provider(self)
                .header_td_by_number(block.number)
                .map_err(Self::Error::from_eth_err)?
                .ok_or(EthApiError::UnknownBlockNumber)?;
            let block = from_block(block.unseal(), total_difficulty, full.into(), Some(block_hash))
                .map_err(Self::Error::from_eth_err)?;
            Ok(Some(Rich { inner: block, extra_info: Default::default() }))
        }
    }

    /// Returns the number transactions in the given block.
    ///
    /// Returns `None` if the block does not exist
    fn block_transaction_count(
        &self,
        block_id: BlockId,
    ) -> impl Future<Output = Result<Option<usize>, Self::Error>> + Send {
        async move {
            if block_id.is_pending() {
                // Pending block can be fetched directly without need for caching
                return Ok(LoadBlock::provider(self)
                    .pending_block()
                    .map_err(Self::Error::from_eth_err)?
                    .map(|block| block.body.len()))
            }

            let block_hash = match LoadBlock::provider(self)
                .block_hash_for_id(block_id)
                .map_err(Self::Error::from_eth_err)?
            {
                Some(block_hash) => block_hash,
                None => return Ok(None),
            };

            Ok(self
                .cache()
                .get_block_transactions(block_hash)
                .await
                .map_err(Self::Error::from_eth_err)?
                .map(|txs| txs.len()))
        }
    }

    /// Helper function for `eth_getBlockReceipts`.
    ///
    /// Returns all transaction receipts in block, or `None` if block wasn't found.
    fn block_receipts(
        &self,
        block_id: BlockId,
    ) -> impl Future<Output = Result<Option<Vec<AnyTransactionReceipt>>, Self::Error>> + Send
    where
        Self: LoadReceipt,
    {
        async move {
            if let Some((block, receipts)) = self.load_block_and_receipts(block_id).await? {
                let block_number = block.number;
                let base_fee = block.base_fee_per_gas;
                let block_hash = block.hash();
                let excess_blob_gas = block.excess_blob_gas;
                let timestamp = block.timestamp;
                let block = block.unseal();

                let receipts = block
                    .body
                    .into_iter()
                    .zip(receipts.iter())
                    .enumerate()
                    .map(|(idx, (tx, receipt))| {
                        let meta = TransactionMeta {
                            tx_hash: tx.hash,
                            index: idx as u64,
                            block_hash,
                            block_number,
                            base_fee,
                            excess_blob_gas,
                            timestamp,
                        };

                        ReceiptBuilder::new(&tx, meta, receipt, &receipts)
                            .map(|builder| builder.build())
                            .map_err(Self::Error::from_eth_err)
                    })
                    .collect::<Result<Vec<_>, Self::Error>>();
                return receipts.map(Some)
            }

            Ok(None)
        }
    }

    /// Helper method that loads a bock and all its receipts.
    fn load_block_and_receipts(
        &self,
        block_id: BlockId,
    ) -> impl Future<Output = Result<Option<(SealedBlock, Arc<Vec<Receipt>>)>, Self::Error>> + Send
    where
        Self: LoadReceipt,
    {
        async move {
            if block_id.is_pending() {
                return Ok(LoadBlock::provider(self)
                    .pending_block_and_receipts()
                    .map_err(Self::Error::from_eth_err)?
                    .map(|(sb, receipts)| (sb, Arc::new(receipts))))
            }

            if let Some(block_hash) = LoadBlock::provider(self)
                .block_hash_for_id(block_id)
                .map_err(Self::Error::from_eth_err)?
            {
                return LoadReceipt::cache(self)
                    .get_block_and_receipts(block_hash)
                    .await
                    .map_err(Self::Error::from_eth_err)
            }

            Ok(None)
        }
    }

    /// Returns uncle headers of given block.
    ///
    /// Returns an empty vec if there are none.
    fn ommers(
        &self,
        block_id: BlockId,
    ) -> Result<Option<Vec<reth_primitives::Header>>, Self::Error> {
        LoadBlock::provider(self).ommers_by_id(block_id).map_err(Self::Error::from_eth_err)
    }

    /// Returns uncle block at given index in given block.
    ///
    /// Returns `None` if index out of range.
    fn ommer_by_block_and_index(
        &self,
        block_id: BlockId,
        index: Index,
<<<<<<< HEAD
    ) -> impl Future<Output = Result<Option<RpcBlock<Self::NetworkTypes>>, Self::Error>> + Send
    {
=======
    ) -> impl Future<Output = Result<Option<Block>, Self::Error>> + Send {
>>>>>>> f686e0b4
        async move {
            let uncles = if block_id.is_pending() {
                // Pending block can be fetched directly without need for caching
                LoadBlock::provider(self)
                    .pending_block()
                    .map_err(Self::Error::from_eth_err)?
                    .map(|block| block.ommers)
            } else {
                LoadBlock::provider(self)
                    .ommers_by_id(block_id)
                    .map_err(Self::Error::from_eth_err)?
            }
            .unwrap_or_default();

<<<<<<< HEAD
            let index = usize::from(index);
            let uncle = uncles.into_iter().nth(index).map(|header| Rich {
                inner: uncle_block_from_header(header),
                extra_info: Default::default(),
            });
            Ok(uncle)
=======
            Ok(uncles.into_iter().nth(index.into()).map(uncle_block_from_header))
>>>>>>> f686e0b4
        }
    }
}

/// Loads a block from database.
///
/// Behaviour shared by several `eth_` RPC methods, not exclusive to `eth_` blocks RPC methods.
pub trait LoadBlock: LoadPendingBlock + SpawnBlocking {
    // Returns a handle for reading data from disk.
    ///
    /// Data access in default (L1) trait method implementations.
    fn provider(&self) -> impl BlockReaderIdExt;

    /// Returns a handle for reading data from memory.
    ///
    /// Data access in default (L1) trait method implementations.
    fn cache(&self) -> &EthStateCache;

    /// Returns the block object for the given block id.
    fn block(
        &self,
        block_id: BlockId,
    ) -> impl Future<Output = Result<Option<SealedBlock>, Self::Error>> + Send {
        async move {
            self.block_with_senders(block_id)
                .await
                .map(|maybe_block| maybe_block.map(|block| block.block))
        }
    }

    /// Returns the block object for the given block id.
    fn block_with_senders(
        &self,
        block_id: BlockId,
    ) -> impl Future<Output = Result<Option<SealedBlockWithSenders>, Self::Error>> + Send {
        async move {
            if block_id.is_pending() {
                // Pending block can be fetched directly without need for caching
                let maybe_pending = LoadPendingBlock::provider(self)
                    .pending_block_with_senders()
                    .map_err(Self::Error::from_eth_err)?;
                return if maybe_pending.is_some() {
                    Ok(maybe_pending)
                } else {
                    self.local_pending_block().await
                }
            }

            let block_hash = match LoadPendingBlock::provider(self)
                .block_hash_for_id(block_id)
                .map_err(Self::Error::from_eth_err)?
            {
                Some(block_hash) => block_hash,
                None => return Ok(None),
            };

            self.cache()
                .get_sealed_block_with_senders(block_hash)
                .await
                .map_err(Self::Error::from_eth_err)
        }
    }
}<|MERGE_RESOLUTION|>--- conflicted
+++ resolved
@@ -6,11 +6,7 @@
 use reth_primitives::{BlockId, Receipt, SealedBlock, SealedBlockWithSenders, TransactionMeta};
 use reth_provider::{BlockIdReader, BlockReader, BlockReaderIdExt, HeaderProvider};
 use reth_rpc_eth_types::{EthApiError, EthStateCache, ReceiptBuilder};
-<<<<<<< HEAD
-use reth_rpc_types::{AnyTransactionReceipt, Header, Index, Rich};
-=======
-use reth_rpc_types::{AnyTransactionReceipt, Block, Header, Index, RichBlock};
->>>>>>> f686e0b4
+use reth_rpc_types::{AnyTransactionReceipt, Header, Index};
 use reth_rpc_types_compat::block::{from_block, uncle_block_from_header};
 
 use crate::{FromEthApiError, RpcBlock};
@@ -30,7 +26,7 @@
         &self,
         block_id: BlockId,
     ) -> impl Future<Output = Result<Option<Header>, Self::Error>> + Send {
-        async move { Ok(self.rpc_block(block_id, false).await?.map(|block| block.inner.header)) }
+        async move { Ok(self.rpc_block(block_id, false).await?.map(|block| block.header)) }
     }
 
     /// Returns the populated rpc block object for the given block id.
@@ -55,7 +51,7 @@
                 .ok_or(EthApiError::UnknownBlockNumber)?;
             let block = from_block(block.unseal(), total_difficulty, full.into(), Some(block_hash))
                 .map_err(Self::Error::from_eth_err)?;
-            Ok(Some(Rich { inner: block, extra_info: Default::default() }))
+            Ok(Some(block))
         }
     }
 
@@ -186,12 +182,8 @@
         &self,
         block_id: BlockId,
         index: Index,
-<<<<<<< HEAD
     ) -> impl Future<Output = Result<Option<RpcBlock<Self::NetworkTypes>>, Self::Error>> + Send
     {
-=======
-    ) -> impl Future<Output = Result<Option<Block>, Self::Error>> + Send {
->>>>>>> f686e0b4
         async move {
             let uncles = if block_id.is_pending() {
                 // Pending block can be fetched directly without need for caching
@@ -206,16 +198,7 @@
             }
             .unwrap_or_default();
 
-<<<<<<< HEAD
-            let index = usize::from(index);
-            let uncle = uncles.into_iter().nth(index).map(|header| Rich {
-                inner: uncle_block_from_header(header),
-                extra_info: Default::default(),
-            });
-            Ok(uncle)
-=======
             Ok(uncles.into_iter().nth(index.into()).map(uncle_block_from_header))
->>>>>>> f686e0b4
         }
     }
 }
