--- conflicted
+++ resolved
@@ -18,11 +18,8 @@
 reth-db.workspace = true
 reth-trie.workspace = true
 reth-nippy-jar.workspace = true
-<<<<<<< HEAD
 reth-codecs.workspace = true
-=======
 reth-node-api.workspace = true
->>>>>>> 9d9d7ee3
 
 revm.workspace = true
 
