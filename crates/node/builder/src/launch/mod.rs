--- conflicted
+++ resolved
@@ -104,20 +104,13 @@
 where
     T: FullNodeTypes<Provider = BlockchainProvider<<T as FullNodeTypes>::DB>>,
     CB: NodeComponentsBuilder<T>,
-<<<<<<< HEAD
-    AO: NodeAddOns<NodeAdapter<T, CB::Components>>,
-    AO::EthApi:
-        EthApiBuilderProvider<NodeAdapter<T, CB::Components>> + FullEthApiServer + AddDevSigners,
-    <AO::EthApi as EthApiTypes>::NetworkTypes:
-        alloy_network::Network<TransactionResponse = reth_rpc_types::Transaction>,
-=======
     AO: NodeAddOns<
         NodeAdapter<T, CB::Components>,
         EthApi: EthApiBuilderProvider<NodeAdapter<T, CB::Components>>
-                    + FullEthApiServer
-                    + AddDevSigners,
+                    + FullEthApiServer<
+            NetworkTypes: alloy_network::Network<TransactionResponse = reth_rpc_types::Transaction>,
+        > + AddDevSigners,
     >,
->>>>>>> 72ed7a9b
 {
     type Node = NodeHandle<NodeAdapter<T, CB::Components>, AO>;
 
