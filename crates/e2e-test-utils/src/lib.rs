//! Utilities for end-to-end tests.

use std::sync::Arc;

use alloy_network::Network;
use node::NodeTestContext;
use reth::{
    args::{DiscoveryArgs, NetworkArgs, RpcServerArgs},
    builder::{NodeBuilder, NodeConfig, NodeHandle},
    network::PeersHandleProvider,
    rpc::api::eth::{helpers::AddDevSigners, FullEthApiServer},
    tasks::TaskManager,
};
use reth_chainspec::ChainSpec;
use reth_db::{test_utils::TempDatabase, DatabaseEnv};
use reth_node_builder::{
    components::NodeComponentsBuilder, rpc::EthApiBuilderProvider, FullNodeTypesAdapter, Node,
    NodeAdapter, NodeAddOns, NodeComponents, NodeTypes, RethFullAdapter,
};
use reth_provider::providers::BlockchainProvider;
use tracing::{span, Level};
use wallet::Wallet;

/// Wrapper type to create test nodes
pub mod node;

/// Helper for transaction operations
pub mod transaction;

/// Helper type to yield accounts from mnemonic
pub mod wallet;

/// Helper for payload operations
mod payload;

/// Helper for network operations
mod network;

/// Helper for engine api operations
mod engine_api;
/// Helper for rpc operations
mod rpc;

/// Helper traits
mod traits;

/// Creates the initial setup with `num_nodes` started and interconnected.
pub async fn setup<N>(
    num_nodes: usize,
    chain_spec: Arc<ChainSpec>,
    is_dev: bool,
) -> eyre::Result<(Vec<NodeHelperType<N, N::AddOns>>, TaskManager, Wallet)>
where
<<<<<<< HEAD
    N: Default + Node<TmpNodeAdapter<N>>,

    N::ComponentsBuilder: NodeComponentsBuilder<
        TmpNodeAdapter<N>,
        Components: NodeComponents<TmpNodeAdapter<N>, Network: PeersHandleProvider>,
    >,
    N::AddOns: NodeAddOns<
        Adapter<N>,
        EthApi: FullEthApiServer<
            NetworkTypes: Network<TransactionResponse = reth_rpc_types::Transaction>,
        > + AddDevSigners
                    + EthApiBuilderProvider<Adapter<N>>,
    >,
=======
    N: Default + Node<TmpNodeAdapter<N>> + NodeTypes<ChainSpec = ChainSpec>,
    <<N::ComponentsBuilder as NodeComponentsBuilder<TmpNodeAdapter<N>>>::Components as NodeComponents<TmpNodeAdapter<N>>>::Network: PeersHandleProvider,
    <N::AddOns as NodeAddOns<Adapter<N>>>::EthApi:
        FullEthApiServer + AddDevSigners + EthApiBuilderProvider<Adapter<N>>,
>>>>>>> f686e0b4
{
    let tasks = TaskManager::current();
    let exec = tasks.executor();

    let network_config = NetworkArgs {
        discovery: DiscoveryArgs { disable_discovery: true, ..DiscoveryArgs::default() },
        ..NetworkArgs::default()
    };

    // Create nodes and peer them
    let mut nodes: Vec<NodeTestContext<_, _>> = Vec::with_capacity(num_nodes);

    for idx in 0..num_nodes {
        let node_config = NodeConfig::test()
            .with_chain(chain_spec.clone())
            .with_network(network_config.clone())
            .with_unused_ports()
            .with_rpc(RpcServerArgs::default().with_unused_ports().with_http())
            .set_dev(is_dev);

        let span = span!(Level::INFO, "node", idx);
        let _enter = span.enter();
        let NodeHandle { node, node_exit_future: _ } = NodeBuilder::new(node_config.clone())
            .testing_node(exec.clone())
            .node(Default::default())
            .launch()
            .await?;

        let mut node = NodeTestContext::new(node).await?;

        // Connect each node in a chain.
        if let Some(previous_node) = nodes.last_mut() {
            previous_node.connect(&mut node).await;
        }

        // Connect last node with the first if there are more than two
        if idx + 1 == num_nodes && num_nodes > 2 {
            if let Some(first_node) = nodes.first_mut() {
                node.connect(first_node).await;
            }
        }

        nodes.push(node);
    }

    Ok((nodes, tasks, Wallet::default().with_chain_id(chain_spec.chain().into())))
}

// Type aliases

type TmpDB = Arc<TempDatabase<DatabaseEnv>>;
type TmpNodeAdapter<N> = FullNodeTypesAdapter<N, TmpDB, BlockchainProvider<TmpDB>>;

type Adapter<N> = NodeAdapter<
    RethFullAdapter<TmpDB, N>,
    <<N as Node<TmpNodeAdapter<N>>>::ComponentsBuilder as NodeComponentsBuilder<
        RethFullAdapter<TmpDB, N>,
    >>::Components,
>;

/// Type alias for a type of `NodeHelper`
pub type NodeHelperType<N, AO> = NodeTestContext<Adapter<N>, AO>;<|MERGE_RESOLUTION|>--- conflicted
+++ resolved
@@ -51,9 +51,7 @@
     is_dev: bool,
 ) -> eyre::Result<(Vec<NodeHelperType<N, N::AddOns>>, TaskManager, Wallet)>
 where
-<<<<<<< HEAD
-    N: Default + Node<TmpNodeAdapter<N>>,
-
+    N: Default + Node<TmpNodeAdapter<N>> + NodeTypes<ChainSpec = ChainSpec>,
     N::ComponentsBuilder: NodeComponentsBuilder<
         TmpNodeAdapter<N>,
         Components: NodeComponents<TmpNodeAdapter<N>, Network: PeersHandleProvider>,
@@ -65,12 +63,6 @@
         > + AddDevSigners
                     + EthApiBuilderProvider<Adapter<N>>,
     >,
-=======
-    N: Default + Node<TmpNodeAdapter<N>> + NodeTypes<ChainSpec = ChainSpec>,
-    <<N::ComponentsBuilder as NodeComponentsBuilder<TmpNodeAdapter<N>>>::Components as NodeComponents<TmpNodeAdapter<N>>>::Network: PeersHandleProvider,
-    <N::AddOns as NodeAddOns<Adapter<N>>>::EthApi:
-        FullEthApiServer + AddDevSigners + EthApiBuilderProvider<Adapter<N>>,
->>>>>>> f686e0b4
 {
     let tasks = TaskManager::current();
     let exec = tasks.executor();
